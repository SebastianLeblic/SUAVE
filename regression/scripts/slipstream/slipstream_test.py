# Slipstream_Test.py
#
# Created:  Mar 2019, M. Clarke
# Modified: Jun 2021, R. Erhard
#           Feb 2022, R. Erhard

""" setup file for a cruise segment of the NASA X-57 Maxwell (Twin Engine Variant) Electric Aircraft
"""
# ----------------------------------------------------------------------
#   Imports
# ----------------------------------------------------------------------

import SUAVE
from SUAVE.Core import Units, Data

import numpy as np
import pylab as plt
import sys

from SUAVE.Plots.Performance.Mission_Plots import *
from SUAVE.Plots.Geometry.plot_vehicle import plot_vehicle
from SUAVE.Plots.Geometry.plot_vehicle_vlm_panelization  import plot_vehicle_vlm_panelization

from SUAVE.Analyses.Propulsion.Rotor_Wake_Fidelity_One import Rotor_Wake_Fidelity_One
from SUAVE.Methods.Aerodynamics.Common.Fidelity_Zero.Lift.VLM import  VLM  
from SUAVE.Analyses.Aerodynamics import Vortex_Lattice


sys.path.append('../Vehicles')
from X57_Maxwell_Mod2 import vehicle_setup, configs_setup
from Stopped_Rotor import vehicle_setup as V2
from Stopped_Rotor import configs_setup as configs2

import time

# ----------------------------------------------------------------------
#   Main
# ----------------------------------------------------------------------

def main():
    # fidelity zero wakes
    t0=time.time()
    Propeller_Slipstream(wake_fidelity=0,identical_props=True)
    print((time.time()-t0)/60)
    
    # fidelity one wakes
    t0=time.time()
    Propeller_Slipstream(wake_fidelity=1,identical_props=True)  
    print((time.time()-t0)/60)
    
    t0=time.time()
    Propeller_Slipstream(wake_fidelity=1,identical_props=False)  
    print((time.time()-t0)/60)
    
    # include slipstream
    Lift_Rotor_Slipstream(wake_fidelity=0)
    
    return


def Propeller_Slipstream(wake_fidelity,identical_props):
    # setup configs, analyses
    configs, analyses  = X57_setup(wake_fidelity=wake_fidelity, identical_props=identical_props)
    
    # finalize configs
    configs.finalize()
    analyses.finalize()

    # mission analysis
    mission = analyses.missions.base
    results = mission.evaluate()
    
    # check regression values
    if wake_fidelity==0:
        regress_1a(results,configs)
    elif wake_fidelity==1:
        regress_1b(results, configs)
    
    return

def regress_1a(results, configs):
    # Regression for Stopped Rotor Test (using Fidelity Zero wake model)
    lift_coefficient            = results.segments.cruise.conditions.aerodynamics.lift_coefficient[1][0]
    sectional_lift_coeff        = results.segments.cruise.conditions.aerodynamics.lift_breakdown.inviscid_wings_sectional[0]
    
    # lift coefficient and sectional lift coefficient check
    lift_coefficient_true       = 0.43768245404117506 
    sectional_lift_coeff_true   = np.array([ 4.41919007e-01,  3.93827770e-01,  3.57546216e-01,  3.00918376e-01,
                                             5.79960717e-02,  4.41917288e-01,  3.93824393e-01,  3.57542776e-01,
                                             3.00915725e-01,  5.79954677e-02, -7.85853716e-02, -7.53097786e-02,
                                            -6.63201076e-02, -4.93176170e-02, -2.37638193e-02, -7.87696892e-02,
                                            -7.58898897e-02, -6.76422138e-02, -5.24297298e-02, -3.72318746e-02,
                                            -2.54534808e-12,  5.74924743e-13,  1.72850349e-12,  1.14500668e-12,
                                            -4.03710776e-13])

    diff_CL = np.abs(lift_coefficient  - lift_coefficient_true)
    print('CL difference')
    print(diff_CL)

<<<<<<< HEAD
=======

    assert np.abs(lift_coefficient  - lift_coefficient_true) < 1e-6

    # sectional lift coefficient check
    sectional_lift_coeff            = results.segments.cruise.conditions.aerodynamics.lift_breakdown.inviscid_wings_sectional[0]
    sectional_lift_coeff_true       = np.array([ 4.61369692e-01,  3.17529934e-01,  3.75495099e-01,  3.31084247e-01,
                                                 6.41111372e-02,  4.61369709e-01,  3.17529946e-01,  3.75495152e-01,
                                                 3.31084464e-01,  6.41111630e-02, -5.31531287e-02, -5.11344399e-02,
                                                 -4.37131532e-02, -3.00945616e-02, -1.67437645e-02, -5.31531443e-02,
                                                 -5.11344622e-02, -4.37131827e-02, -3.00945983e-02, -1.67437766e-02,
                                                 -2.15194391e-15, -8.40678554e-16, -6.17881261e-16, -4.69332157e-16,
                                                 -2.97689531e-16]) 


    print(sectional_lift_coeff)
>>>>>>> 01fba40f
    diff_Cl   = np.abs(sectional_lift_coeff - sectional_lift_coeff_true)
    print('Cl difference')
    print(diff_Cl)
    
    assert np.abs(lift_coefficient  - lift_coefficient_true) < 1e-6
    assert  np.max(np.abs(sectional_lift_coeff - sectional_lift_coeff_true)) < 1e-6

    # plot results, vehicle, and vortex distribution
    plot_mission(results,configs.base)
    plot_vehicle(configs.base, save_figure = False, plot_control_points = False)
    plot_vehicle_vlm_panelization(configs.base, save_figure=False, plot_control_points=True)
              
    return

<<<<<<< HEAD
def regress_1b(results, configs):
    # Regression for Stopped Rotor Test (using Fidelity Zero wake model)
    lift_coefficient            = results.segments.cruise.conditions.aerodynamics.lift_coefficient[1][0]
    sectional_lift_coeff        = results.segments.cruise.conditions.aerodynamics.lift_breakdown.inviscid_wings_sectional[0]
    
    # lift coefficient and sectional lift coefficient check
    lift_coefficient_true       = 0.43720524429260704  
    sectional_lift_coeff_true   = np.array([ 4.67683276e-01,  1.12883286e-01,  3.67497433e-01,  3.42594108e-01,
                                             6.64415291e-02,  4.99560900e-01,  3.80043777e-01,  4.29016392e-01,
                                             3.70311329e-01,  7.18550260e-02, -3.38063646e-02, -3.21326225e-02,
                                            -2.63780088e-02, -1.17284127e-02, -3.25131991e-03, -5.70295941e-02,
                                            -5.54593464e-02, -4.52237700e-02, -3.05340112e-02, -1.69349332e-02,
                                             1.08474217e-05,  1.26360234e-08,  2.55385553e-07,  4.56680287e-07,
                                             2.60996394e-07])

    diff_CL = np.abs(lift_coefficient  - lift_coefficient_true)
    print('CL difference')
    print(diff_CL)

    diff_Cl   = np.abs(sectional_lift_coeff - sectional_lift_coeff_true)
=======
def helical_fixed_wake_analysis(identical_props):
    # Evaluate wing in propeller wake (using helical fixed-wake model)
    bemt_wake          = False
    fixed_helical_wake = True
    configs, analyses = full_setup(bemt_wake, fixed_helical_wake,identical_props)

    configs.finalize()
    analyses.finalize()

    # mission analysis
    mission = analyses.missions.base
    results = mission.evaluate()

    # lift coefficient
    lift_coefficient              = results.segments.cruise.conditions.aerodynamics.lift_coefficient[1][0]
    lift_coefficient_true         = 0.4376727814606007

    print(lift_coefficient)
    diff_CL                       = np.abs(lift_coefficient  - lift_coefficient_true)
    print('CL difference')
    print(diff_CL)

    assert np.abs(lift_coefficient  - lift_coefficient_true) < 1e-6

    # sectional lift coefficient check
    sectional_lift_coeff            = results.segments.cruise.conditions.aerodynamics.lift_breakdown.inviscid_wings_sectional[0]
    sectional_lift_coeff_true       = np.array([ 4.38158808e-01,  3.77911338e-01,  3.52140577e-01,  2.98298765e-01,
                                                 5.76009255e-02,  4.43049457e-01,  4.15764958e-01,  3.60492581e-01,
                                                 3.02211032e-01,  5.83645059e-02, -7.63725625e-02, -7.32497851e-02,
                                                 -6.50885579e-02, -4.92625516e-02, -2.94282661e-02, -7.99811951e-02,
                                                 -7.69768140e-02, -6.81261599e-02, -5.21887948e-02, -3.15162208e-02,
                                                 1.02343505e-07,  1.35889007e-10,  2.04178816e-09,  3.74173687e-09,
                                                 2.16896880e-09]) 

    print(sectional_lift_coeff)
    diff_Cl                       = np.abs(sectional_lift_coeff - sectional_lift_coeff_true)
>>>>>>> 01fba40f
    print('Cl difference')
    print(diff_Cl)
    
    assert np.abs(lift_coefficient  - lift_coefficient_true) < 1e-6
    assert  np.max(np.abs(sectional_lift_coeff - sectional_lift_coeff_true)) < 1e-6

    # plot results, vehicle, and vortex distribution
    plot_mission(results,configs.base)
    plot_vehicle(configs.base, save_figure = False, plot_control_points = False)
    plot_vehicle_vlm_panelization(configs.base, save_figure=False, plot_control_points=True)
              
    return


def Lift_Rotor_Slipstream(wake_fidelity):
    # setup configs, analyses
    vehicle = Stopped_Rotor_vehicle(wake_fidelity=wake_fidelity, identical_props=True)
    
    # evaluate single point
    state = SUAVE.Analyses.Mission.Segments.Conditions.State()
    state.conditions = SUAVE.Analyses.Mission.Segments.Conditions.Aerodynamics()    
    AoA                                                 = 4 * Units.deg*np.ones((1,1))  
    state.conditions.freestream.mach_number             = 0.15      * np.ones_like(AoA) 
    state.conditions.freestream.density                 = 1.21      * np.ones_like(AoA) 
    state.conditions.freestream.dynamic_viscosity       = 1.79      * np.ones_like(AoA) 
    state.conditions.freestream.temperature             = 288.      * np.ones_like(AoA) 
    state.conditions.freestream.pressure                = 99915.9   * np.ones_like(AoA) 
    state.conditions.freestream.reynolds_number         = 3453930.8 * np.ones_like(AoA)
    state.conditions.freestream.velocity                = 51.1      * np.ones_like(AoA) 
    state.conditions.aerodynamics.angle_of_attack       = AoA  
    state.conditions.frames                             = Data()  
    state.conditions.frames.inertial                    = Data()  
    state.conditions.frames.body                        = Data()  
    state.conditions.use_Blade_Element_Theory           = False
    state.conditions.frames.body.transform_to_inertial  = np.array([[[1., 0., 0],[0., 1., 0.],[0., 0., 1.]]]) 
    state.conditions.propulsion.throttle                = np.ones((1,1))
    velocity_vector                                     = np.array([[51.1, 0. ,0.]])
    state.conditions.frames.inertial.velocity_vector    = np.tile(velocity_vector,(1,1)) 
    
    
    settings = simulation_settings()
    
    # run propeller and rotor

    prop = vehicle.networks.lift_cruise.propellers.propeller
    prop.inputs.omega = np.ones((1,1)) * 1200.
    F, Q, P, Cp ,  outputs , etap = prop.spin(state.conditions) 
    prop.outputs = outputs
    
    rot = vehicle.networks.lift_cruise.lift_rotors.lift_rotor
    rot.inputs.omega  = np.ones((1,1)) * 250.
   
    # =========================================================================================================
    # Run Propeller model 
    # =========================================================================================================
    F, Q, P, Cp ,  outputs , etap = rot.spin(state.conditions) 
    
    # append outputs for identical rotors
    for r in vehicle.networks.lift_cruise.lift_rotors:
        r.outputs = outputs 

    # =========================================================================================================
    # Run VLM with slipstream
    # =========================================================================================================    
    results =  VLM(state.conditions,settings,vehicle)
    
    # check regression values
    regress_2(results)

    plot_vehicle(vehicle, save_figure = False, plot_control_points = False)    
    
    return


def regress_2(results):

    CL_truth  = 0.41609632
    CDi_truth = 0.00826812
    CM_truth  = 0.3235729
    
    CL  = results.CL
    CDi = results.CDi
    CM  = results.CM
    
    assert(np.abs(CL_truth  - CL)  < 1e-6)
    assert(np.abs(CDi_truth - CDi) < 1e-6)
    assert(np.abs(CM_truth  - CM)  < 1e-6)
    
    return

def plot_mission(results,vehicle):

    # Plot surface pressure coefficient
    plot_surface_pressure_contours(results,vehicle)

    # Plot lift distribution
    plot_lift_distribution(results,vehicle)

    # Create Video Frames
    create_video_frames(results,vehicle, save_figure = False)

    return


# ----------------------------------------------------------------------
#   Analysis Setup
# ----------------------------------------------------------------------

def X57_setup(wake_fidelity, identical_props):

    # vehicle data
    vehicle  = vehicle_setup()
    # update wake method and rotation direction of rotors:
    props = vehicle.networks.battery_propeller.propellers
    for p in props:
        p.rotation = -1
        if wake_fidelity==1:
            p.Wake = Rotor_Wake_Fidelity_One()   
            p.Wake.wake_settings.number_rotor_rotations = 1  # reduced for regression speed
            p.Wake.wake_settings.number_steps_per_rotation = 24  # reduced for regression speed
            

    # test for non-identical propellers
    if not identical_props:
        vehicle.networks.battery_propeller.identical_propellers = False
    configs  = configs_setup(vehicle)

    # vehicle analyses
    configs_analyses = analyses_setup(configs)

    # mission analyses
    mission  = X57_mission_setup(configs_analyses,vehicle)
    missions_analyses = missions_setup(mission)

    analyses = SUAVE.Analyses.Analysis.Container()
    analyses.configs  = configs_analyses
    analyses.missions = missions_analyses

    return configs, analyses

# ----------------------------------------------------------------------
#   Define the Vehicle Analyses
# ----------------------------------------------------------------------

def analyses_setup(configs):

    analyses = SUAVE.Analyses.Analysis.Container()

    # build a base analysis for each config
    for tag,config in configs.items():
        analysis = base_analysis(config)
        analyses[tag] = analysis

    return analyses

def base_analysis(vehicle):

    # ------------------------------------------------------------------
    #   Initialize the Analyses
    # ------------------------------------------------------------------
    analyses = SUAVE.Analyses.Vehicle()

    # ------------------------------------------------------------------
    #  Basic Geometry Relations
    sizing = SUAVE.Analyses.Sizing.Sizing()
    sizing.features.vehicle = vehicle
    analyses.append(sizing)

    # ------------------------------------------------------------------
    #  Weights
    weights = SUAVE.Analyses.Weights.Weights_Transport()
    weights.vehicle = vehicle
    analyses.append(weights)

    # ------------------------------------------------------------------
    #  Aerodynamics Analysis
    aerodynamics = SUAVE.Analyses.Aerodynamics.Fidelity_Zero()
    aerodynamics.settings.use_surrogate              = False
    aerodynamics.settings.propeller_wake_model       = True

    aerodynamics.settings.number_spanwise_vortices   = 5
    aerodynamics.settings.number_chordwise_vortices  = 2
    aerodynamics.geometry                            = vehicle
    aerodynamics.settings.drag_coefficient_increment = 0.0000
    analyses.append(aerodynamics)

    # ------------------------------------------------------------------
    #  Stability Analysis
    stability = SUAVE.Analyses.Stability.Fidelity_Zero()
    stability.geometry = vehicle
    analyses.append(stability)

    # ------------------------------------------------------------------
    #  Energy
    energy= SUAVE.Analyses.Energy.Energy()
    energy.network = vehicle.networks
    analyses.append(energy)

    # ------------------------------------------------------------------
    #  Planet Analysis
    planet = SUAVE.Analyses.Planets.Planet()
    analyses.append(planet)

    # ------------------------------------------------------------------
    #  Atmosphere Analysis
    atmosphere = SUAVE.Analyses.Atmospheric.US_Standard_1976()
    atmosphere.features.planet = planet.features
    analyses.append(atmosphere)

    # done!
    return analyses


# ----------------------------------------------------------------------
#   Define the Mission
# ----------------------------------------------------------------------

def X57_mission_setup(analyses,vehicle):
    net_tag = list(vehicle.networks.keys())[0]
    
    # ------------------------------------------------------------------
    #   Initialize the Mission
    # ------------------------------------------------------------------
    mission = SUAVE.Analyses.Mission.Sequential_Segments()
    mission.tag = 'mission'

    # airport
    airport = SUAVE.Attributes.Airports.Airport()
    airport.altitude   =  0. * Units.ft
    airport.delta_isa  =  0.0
    airport.atmosphere = SUAVE.Attributes.Atmospheres.Earth.US_Standard_1976()

    mission.airport = airport

    # unpack Segments module
    Segments = SUAVE.Analyses.Mission.Segments

    # base segment
    base_segment = Segments.Segment()
    ones_row     = base_segment.state.ones_row
    base_segment.process.iterate.initials.initialize_battery = SUAVE.Methods.Missions.Segments.Common.Energy.initialize_battery
    base_segment.process.iterate.conditions.planet_position  = SUAVE.Methods.skip
    base_segment.state.numerics.number_control_points        = 2

    # ------------------------------------------------------------------
<<<<<<< HEAD
=======
    #   Climb 1 : constant Speed, constant rate segment
    # ------------------------------------------------------------------
    segment = Segments.Climb.Constant_Speed_Constant_Rate(base_segment)
    segment.tag = "climb_1"
    segment.analyses.extend( analyses.base )
    segment.battery_energy            = vehicle.networks.battery_propeller.battery.max_energy* 0.89
    segment.altitude_start            = 2500.0  * Units.feet
    segment.altitude_end              = 8012    * Units.feet
    segment.air_speed                 = 96.4260 * Units['mph']
    segment.climb_rate                = 700.034 * Units['ft/min']
    segment.state.unknowns.throttle   = 0.85 * ones_row(1)
    segment = vehicle.networks.battery_propeller.add_unknowns_and_residuals_to_segment(segment,  initial_power_coefficient = 0.005)

    # add to misison
    mission.append_segment(segment)

    # ------------------------------------------------------------------
>>>>>>> 01fba40f
    #   Cruise Segment: constant Speed, constant altitude
    # ------------------------------------------------------------------
    segment = Segments.Cruise.Constant_Speed_Constant_Altitude(base_segment)
    segment.tag = "cruise"
    segment.analyses.extend(analyses.base)
    segment.battery_energy            = vehicle.networks[net_tag].battery.max_energy* 0.7
    segment.altitude                  = 8012 * Units.feet
    segment.air_speed                 = 135. * Units['mph']
    segment.distance                  = 20.  * Units.nautical_mile
    segment.state.unknowns.throttle   = 0.85 * ones_row(1)

    # post-process aerodynamic derivatives in cruise
    segment.process.finalize.post_process.aero_derivatives = SUAVE.Methods.Flight_Dynamics.Static_Stability.compute_aero_derivatives
<<<<<<< HEAD
    segment = vehicle.networks[net_tag].add_unknowns_and_residuals_to_segment(segment)
=======

    segment = vehicle.networks.battery_propeller.add_unknowns_and_residuals_to_segment(segment,  initial_power_coefficient = 0.005)
>>>>>>> 01fba40f

    # add to misison
    mission.append_segment(segment)

    return mission


def missions_setup(base_mission):

    # the mission container
    missions = SUAVE.Analyses.Mission.Mission.Container()

    # ------------------------------------------------------------------
    #   Base Mission
    # ------------------------------------------------------------------

    missions.base = base_mission

    # done!
    return missions


def Stopped_Rotor_vehicle(wake_fidelity, identical_props):

    # vehicle data
    vehicle  = V2()
    # update wake method and rotation direction of rotors:
    props = vehicle.networks.lift_cruise.propellers
    lift_rots = vehicle.networks.lift_cruise.lift_rotors
    for p in props:
        p.rotation = -1
        if wake_fidelity==1:
            p.Wake = Rotor_Wake_Fidelity_One()   
            p.Wake.wake_settings.number_rotor_rotations = 1  # reduced for regression speed
    for r in lift_rots:
        r.rotation = -1
        if wake_fidelity==1:
            r.Wake = Rotor_Wake_Fidelity_One()   
            r.Wake.wake_settings.number_rotor_rotations = 1  # reduced for regression speed      

    # test for non-identical propellers
    if not identical_props:
        vehicle.networks.lift_cruise.identical_propellers = False
        vehicle.networks.lift_cruise.identical_lift_rotors = False

    return vehicle


def simulation_settings():
    settings = Vortex_Lattice().settings  
    settings.number_spanwise_vortices                 = 15
    settings.number_chordwise_vortices                = 1
    settings.use_surrogate                            = False    
    settings.propeller_wake_model                     = True 
    settings.spanwise_cosine_spacing                  = True 
    settings.model_fuselage                           = True   
    settings.leading_edge_suction_multiplier          = 1.0    
    settings.oswald_efficiency_factor                 = None
    settings.span_efficiency                          = None
    settings.viscous_lift_dependent_drag_factor       = 0.38
    settings.drag_coefficient_increment               = 0.0000
    settings.spoiler_drag_increment                   = 0.00 
    settings.maximum_lift_coefficient                 = np.inf 
    
    return settings


if __name__ == '__main__':
    main()
    plt.show()<|MERGE_RESOLUTION|>--- conflicted
+++ resolved
@@ -97,24 +97,6 @@
     print('CL difference')
     print(diff_CL)
 
-<<<<<<< HEAD
-=======
-
-    assert np.abs(lift_coefficient  - lift_coefficient_true) < 1e-6
-
-    # sectional lift coefficient check
-    sectional_lift_coeff            = results.segments.cruise.conditions.aerodynamics.lift_breakdown.inviscid_wings_sectional[0]
-    sectional_lift_coeff_true       = np.array([ 4.61369692e-01,  3.17529934e-01,  3.75495099e-01,  3.31084247e-01,
-                                                 6.41111372e-02,  4.61369709e-01,  3.17529946e-01,  3.75495152e-01,
-                                                 3.31084464e-01,  6.41111630e-02, -5.31531287e-02, -5.11344399e-02,
-                                                 -4.37131532e-02, -3.00945616e-02, -1.67437645e-02, -5.31531443e-02,
-                                                 -5.11344622e-02, -4.37131827e-02, -3.00945983e-02, -1.67437766e-02,
-                                                 -2.15194391e-15, -8.40678554e-16, -6.17881261e-16, -4.69332157e-16,
-                                                 -2.97689531e-16]) 
-
-
-    print(sectional_lift_coeff)
->>>>>>> 01fba40f
     diff_Cl   = np.abs(sectional_lift_coeff - sectional_lift_coeff_true)
     print('Cl difference')
     print(diff_Cl)
@@ -129,7 +111,6 @@
               
     return
 
-<<<<<<< HEAD
 def regress_1b(results, configs):
     # Regression for Stopped Rotor Test (using Fidelity Zero wake model)
     lift_coefficient            = results.segments.cruise.conditions.aerodynamics.lift_coefficient[1][0]
@@ -150,44 +131,7 @@
     print(diff_CL)
 
     diff_Cl   = np.abs(sectional_lift_coeff - sectional_lift_coeff_true)
-=======
-def helical_fixed_wake_analysis(identical_props):
-    # Evaluate wing in propeller wake (using helical fixed-wake model)
-    bemt_wake          = False
-    fixed_helical_wake = True
-    configs, analyses = full_setup(bemt_wake, fixed_helical_wake,identical_props)
-
-    configs.finalize()
-    analyses.finalize()
-
-    # mission analysis
-    mission = analyses.missions.base
-    results = mission.evaluate()
-
-    # lift coefficient
-    lift_coefficient              = results.segments.cruise.conditions.aerodynamics.lift_coefficient[1][0]
-    lift_coefficient_true         = 0.4376727814606007
-
-    print(lift_coefficient)
-    diff_CL                       = np.abs(lift_coefficient  - lift_coefficient_true)
-    print('CL difference')
-    print(diff_CL)
-
-    assert np.abs(lift_coefficient  - lift_coefficient_true) < 1e-6
-
-    # sectional lift coefficient check
-    sectional_lift_coeff            = results.segments.cruise.conditions.aerodynamics.lift_breakdown.inviscid_wings_sectional[0]
-    sectional_lift_coeff_true       = np.array([ 4.38158808e-01,  3.77911338e-01,  3.52140577e-01,  2.98298765e-01,
-                                                 5.76009255e-02,  4.43049457e-01,  4.15764958e-01,  3.60492581e-01,
-                                                 3.02211032e-01,  5.83645059e-02, -7.63725625e-02, -7.32497851e-02,
-                                                 -6.50885579e-02, -4.92625516e-02, -2.94282661e-02, -7.99811951e-02,
-                                                 -7.69768140e-02, -6.81261599e-02, -5.21887948e-02, -3.15162208e-02,
-                                                 1.02343505e-07,  1.35889007e-10,  2.04178816e-09,  3.74173687e-09,
-                                                 2.16896880e-09]) 
-
-    print(sectional_lift_coeff)
-    diff_Cl                       = np.abs(sectional_lift_coeff - sectional_lift_coeff_true)
->>>>>>> 01fba40f
+
     print('Cl difference')
     print(diff_Cl)
     
@@ -433,26 +377,6 @@
     base_segment.state.numerics.number_control_points        = 2
 
     # ------------------------------------------------------------------
-<<<<<<< HEAD
-=======
-    #   Climb 1 : constant Speed, constant rate segment
-    # ------------------------------------------------------------------
-    segment = Segments.Climb.Constant_Speed_Constant_Rate(base_segment)
-    segment.tag = "climb_1"
-    segment.analyses.extend( analyses.base )
-    segment.battery_energy            = vehicle.networks.battery_propeller.battery.max_energy* 0.89
-    segment.altitude_start            = 2500.0  * Units.feet
-    segment.altitude_end              = 8012    * Units.feet
-    segment.air_speed                 = 96.4260 * Units['mph']
-    segment.climb_rate                = 700.034 * Units['ft/min']
-    segment.state.unknowns.throttle   = 0.85 * ones_row(1)
-    segment = vehicle.networks.battery_propeller.add_unknowns_and_residuals_to_segment(segment,  initial_power_coefficient = 0.005)
-
-    # add to misison
-    mission.append_segment(segment)
-
-    # ------------------------------------------------------------------
->>>>>>> 01fba40f
     #   Cruise Segment: constant Speed, constant altitude
     # ------------------------------------------------------------------
     segment = Segments.Cruise.Constant_Speed_Constant_Altitude(base_segment)
@@ -466,12 +390,8 @@
 
     # post-process aerodynamic derivatives in cruise
     segment.process.finalize.post_process.aero_derivatives = SUAVE.Methods.Flight_Dynamics.Static_Stability.compute_aero_derivatives
-<<<<<<< HEAD
+    
     segment = vehicle.networks[net_tag].add_unknowns_and_residuals_to_segment(segment)
-=======
-
-    segment = vehicle.networks.battery_propeller.add_unknowns_and_residuals_to_segment(segment,  initial_power_coefficient = 0.005)
->>>>>>> 01fba40f
 
     # add to misison
     mission.append_segment(segment)
