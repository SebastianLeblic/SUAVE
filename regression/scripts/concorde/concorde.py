# concorde.py
# 
# Created:  Aug 2014, SUAVE Team
# Modified: Nov 2016, T. MacDonald
#           Jul 2017, T. MacDonald
#           Aug 2018, T. MacDonald
#           Nov 2018, T. MacDonald

""" setup file for a mission with Concorde
"""


# ----------------------------------------------------------------------
#   Imports
# ----------------------------------------------------------------------

import SUAVE
# Units allow any units to be specificied with SUAVE then automatically converting them the standard
from SUAVE.Core import Units
<<<<<<< HEAD
=======
from SUAVE.Plots.Mission_Plots import * 
>>>>>>> 22ae1751

# Numpy is use extensively throughout SUAVE
import numpy as np
# Scipy is required here for integration functions used in post processing
import scipy as sp
from scipy import integrate

# Post processing plotting tools are imported here
import pylab as plt

# copy is used to copy variable that should not be linked
# time is used to measure run time if needed
import copy, time

# More basic SUAVE function
from SUAVE.Core import (
Data, Container,
)

import sys
sys.path.append('../Vehicles')
from Concorde import vehicle_setup, configs_setup


# This is a sizing function to fill turbojet parameters
from SUAVE.Methods.Propulsion.turbojet_sizing import turbojet_sizing
from SUAVE.Methods.Center_of_Gravity.compute_fuel_center_of_gravity_longitudinal_range \
     import compute_fuel_center_of_gravity_longitudinal_range
from SUAVE.Methods.Center_of_Gravity.compute_fuel_center_of_gravity_longitudinal_range \
     import plot_cg_map 

# ----------------------------------------------------------------------
#   Main
# ----------------------------------------------------------------------

def main():
    
    # First we construct the baseline aircraft
    configs, analyses = full_setup()
    
    # Any sizing functions are included here to size components
    simple_sizing(configs)
    
    # Here we finalize the configuration and analysis settings
    configs.finalize()
    analyses.finalize()
    
    ## Use these scripts to test OpenVSP functionality if desired
    #from SUAVE.Input_Output.OpenVSP.vsp_write import write
    #write(configs.base,'Concorde')

    # These functions analyze the mission
    mission = analyses.missions.base
    results = mission.evaluate()
    
    masses, cg_mins, cg_maxes = compute_fuel_center_of_gravity_longitudinal_range(configs.base)
    plot_cg_map(masses, cg_mins, cg_maxes)  
    
    results.fuel_tank_test = Data()
    results.fuel_tank_test.masses   = masses
    results.fuel_tank_test.cg_mins  = cg_mins
    results.fuel_tank_test.cg_maxes = cg_maxes
    
<<<<<<< HEAD
    # save results 
    #save_results(results)
    
    # load old results
=======
    # load older results
    #save_results(results)
>>>>>>> 22ae1751
    old_results = load_results()   

    # plt the old results
    plot_mission(results)
    plot_mission(old_results,'k-')
    plt.show()

    # check the results
    check_results(results,old_results) 
    
    return


# ----------------------------------------------------------------------
#   Analysis Setup
# ----------------------------------------------------------------------

def full_setup():
    
    # Vehicle data
    vehicle  = vehicle_setup()
    configs  = configs_setup(vehicle)
    
    # Vehicle analyses
    configs_analyses = analyses_setup(configs)
    
    # Mission analyses
    mission  = mission_setup(configs_analyses)
    missions_analyses = missions_setup(mission)

    analyses = SUAVE.Analyses.Analysis.Container()
    analyses.configs  = configs_analyses
    analyses.missions = missions_analyses        
    
    return configs, analyses

# ----------------------------------------------------------------------
#   Define the Vehicle Analyses
# ----------------------------------------------------------------------

def analyses_setup(configs):
    
    analyses = SUAVE.Analyses.Analysis.Container()
    
    # build a base analysis for each config
    for tag,config in list(configs.items()):
        analysis = base_analysis(config)
        analyses[tag] = analysis
    
    return analyses

def base_analysis(vehicle):

    # ------------------------------------------------------------------
    #   Initialize the Analyses
    # ------------------------------------------------------------------     
    analyses = SUAVE.Analyses.Vehicle()
    
    # ------------------------------------------------------------------
    #  Basic Geometry Relations
    sizing = SUAVE.Analyses.Sizing.Sizing()
    sizing.features.vehicle = vehicle
    analyses.append(sizing)
    
    # ------------------------------------------------------------------
    #  Weights
    weights = SUAVE.Analyses.Weights.Weights_Tube_Wing()
    weights.vehicle = vehicle
    analyses.append(weights)
    
    # ------------------------------------------------------------------
    #  Aerodynamics Analysis
    aerodynamics = SUAVE.Analyses.Aerodynamics.Fidelity_Zero()
    aerodynamics.geometry = vehicle
    
    aerodynamics.settings.drag_coefficient_increment = 0.0000
    analyses.append(aerodynamics)
    
    
    # ------------------------------------------------------------------
    #  Energy
    energy= SUAVE.Analyses.Energy.Energy()
    energy.network = vehicle.propulsors #what is called throughout the mission (at every time step))
    analyses.append(energy)
    
    # ------------------------------------------------------------------
    #  Planet Analysis
    planet = SUAVE.Analyses.Planets.Planet()
    analyses.append(planet)
    
    # ------------------------------------------------------------------
    #  Atmosphere Analysis
    atmosphere = SUAVE.Analyses.Atmospheric.US_Standard_1976()
    atmosphere.features.planet = planet.features
    analyses.append(atmosphere)   
    
    # done!
    return analyses    

# ----------------------------------------------------------------------
#   Plot Mission
# ----------------------------------------------------------------------

def plot_mission(results,line_style='bo-'):
    
    plot_altitude_sfc_weight(results, line_style) 
    
    plot_flight_conditions(results, line_style) 
    
    plot_aerodynamic_coefficients(results, line_style)  
    
    plot_aircraft_velocities(results, line_style)
    
    plot_drag_components(results, line_style)
    return

def simple_sizing(configs):
    
    base = configs.base
    base.pull_base()
    
    # zero fuel weight
    base.mass_properties.max_zero_fuel = 0.9 * base.mass_properties.max_takeoff 
    
    # fuselage seats
    base.fuselages['fuselage'].number_coach_seats = base.passengers
    
    # diff the new data
    base.store_diff()
    
    # ------------------------------------------------------------------
    #   Landing Configuration
    # ------------------------------------------------------------------
    landing = configs.landing
    
    # make sure base data is current
    landing.pull_base()
    
    # landing weight
    landing.mass_properties.landing = 0.85 * base.mass_properties.takeoff
    
    # diff the new data
    landing.store_diff()
    
    # done!
    return

# ----------------------------------------------------------------------
#   Define the Mission
# ----------------------------------------------------------------------
    
def mission_setup(analyses):

    # ------------------------------------------------------------------
    #   Initialize the Mission
    # ------------------------------------------------------------------
    
    mission = SUAVE.Analyses.Mission.Sequential_Segments()
    mission.tag = 'the_mission'
    
    #airport
    airport = SUAVE.Attributes.Airports.Airport()
    airport.altitude   =  0.0  * Units.ft
    airport.delta_isa  =  0.0
    airport.atmosphere = SUAVE.Attributes.Atmospheres.Earth.US_Standard_1976()
    
    mission.airport = airport    
    
    # unpack Segments module
    Segments = SUAVE.Analyses.Mission.Segments
    
    # base segment
    base_segment = Segments.Segment()

    # ------------------------------------------------------------------
    #   First Climb Segment
    # ------------------------------------------------------------------
    
    segment = Segments.Climb.Constant_Speed_Constant_Rate(base_segment)
    segment.tag = "climb_1"
    
    segment.analyses.extend( analyses.base )
    
    ones_row = segment.state.ones_row
    segment.state.unknowns.body_angle = ones_row(1) * 7. * Units.deg   
    
    segment.altitude_start = 0.0   * Units.km
    segment.altitude_end   = 3.05   * Units.km
    segment.air_speed      = 128.6 * Units['m/s']
    segment.climb_rate     = 20.32 * Units['m/s']
    
    # add to misison
    mission.append_segment(segment)
    
    
    # ------------------------------------------------------------------
    #   Second Climb Segment
    # ------------------------------------------------------------------    
    
    segment = Segments.Climb.Constant_Speed_Constant_Rate(base_segment)
    segment.tag = "climb_2"
    
    segment.analyses.extend( analyses.base )
    
    segment.altitude_end   = 4.57   * Units.km
    segment.air_speed      = 205.8  * Units['m/s']
    segment.climb_rate     = 10.16  * Units['m/s']
    
    # add to mission
    mission.append_segment(segment)
    
    
    # ------------------------------------------------------------------
    #   Third Climb Segment: linear Mach
    # ------------------------------------------------------------------    
    
    segment = Segments.Climb.Linear_Mach_Constant_Rate(base_segment)
    segment.tag = "climb_3"
    
    segment.analyses.extend( analyses.base )
    
    segment.altitude_end = 7.60   * Units.km
    segment.mach_start   = 0.64
    segment.mach_end     = 1.0
    segment.climb_rate   = 5.05  * Units['m/s']
    
    # add to mission
    mission.append_segment(segment)
    
    # ------------------------------------------------------------------
    #   Fourth Climb Segment: linear Mach
    # ------------------------------------------------------------------    
    
    segment = Segments.Climb.Linear_Mach_Constant_Rate(base_segment)
    segment.tag = "climb_4"
    
    segment.analyses.extend( analyses.base )
    
    segment.altitude_end = 15.24   * Units.km
    segment.mach_start   = 1.0
    segment.mach_end     = 2.02
    segment.climb_rate   = 5.08  * Units['m/s']
    
    # add to mission
    mission.append_segment(segment)
    

    # ------------------------------------------------------------------
    #   Fourth Climb Segment
    # ------------------------------------------------------------------    

    segment = Segments.Climb.Constant_Mach_Constant_Rate(base_segment)
    segment.tag = "climb_5"
    
    segment.analyses.extend( analyses.base )
    
    segment.altitude_end = 18.288   * Units.km
    segment.mach_number  = 2.02
    segment.climb_rate   = 0.65  * Units['m/s']
    
    # add to mission
    mission.append_segment(segment)
    
    # ------------------------------------------------------------------    
    #   Cruise Segment
    # ------------------------------------------------------------------    
    
    segment = Segments.Cruise.Constant_Mach_Constant_Altitude(base_segment)
    segment.tag = "cruise"
    
    segment.analyses.extend( analyses.base )
    
    segment.mach       = 2.02
    segment.distance   = 2000.0 * Units.km
        
    mission.append_segment(segment)
    
    # ------------------------------------------------------------------    
    #   First Descent Segment
    # ------------------------------------------------------------------    
    
    segment = Segments.Descent.Linear_Mach_Constant_Rate(base_segment)
    segment.tag = "descent_1"
    
    segment.analyses.extend( analyses.base )
    
    segment.altitude_end = 6.8   * Units.km
    segment.mach_start   = 2.02
    segment.mach_end     = 1.0
    segment.descent_rate = 5.0   * Units['m/s']
    
    # add to mission
    mission.append_segment(segment)
    
    # ------------------------------------------------------------------    
    #   Second Descent Segment
    # ------------------------------------------------------------------    
    
    segment = Segments.Descent.Linear_Mach_Constant_Rate(base_segment)
    segment.tag = "descent_2"
    
    segment.analyses.extend( analyses.base )
    
    segment.altitude_end = 3.0   * Units.km
    segment.mach_start   = 1.0
    segment.mach_end     = 0.65
    segment.descent_rate = 5.0   * Units['m/s']
    
    # add to mission
    mission.append_segment(segment)    
    
    # ------------------------------------------------------------------    
    #   Third Descent Segment
    # ------------------------------------------------------------------    

    segment = Segments.Descent.Constant_Speed_Constant_Rate(base_segment)
    segment.tag = "descent_3"

    segment.analyses.extend( analyses.base )
    
    segment.altitude_end = 0.0   * Units.km
    segment.air_speed    = 130.0 * Units['m/s']
    segment.descent_rate = 5.0   * Units['m/s']

    # append to mission
    mission.append_segment(segment)
    
    # ------------------------------------------------------------------    
    #   Mission definition complete    
    # ------------------------------------------------------------------

    
    return mission

def missions_setup(base_mission):

    # the mission container
    missions = SUAVE.Analyses.Mission.Mission.Container()
    
    # ------------------------------------------------------------------
    #   Base Mission
    # ------------------------------------------------------------------
    
    missions.base = base_mission
    
    
    # done!
    return missions  
    
def check_results(new_results,old_results):

    # check segment values
    check_list = [
        'segments.cruise.conditions.aerodynamics.angle_of_attack',
        'segments.cruise.conditions.aerodynamics.drag_coefficient',
        'segments.cruise.conditions.aerodynamics.lift_coefficient',
        'segments.cruise.conditions.propulsion.throttle',
        'segments.cruise.conditions.weights.vehicle_mass_rate',
        'fuel_tank_test.masses',
        'fuel_tank_test.cg_mins',
        'fuel_tank_test.cg_maxes',
    ]

    # do the check
    for k in check_list:
        print(k)

        old_val = np.max( old_results.deep_get(k) )
        new_val = np.max( new_results.deep_get(k) )
        err = (new_val-old_val)/old_val
        print('Error at Max:' , err)
        assert np.abs(err) < 1e-6 , 'Max Check Failed : %s' % k

        old_val = np.min( old_results.deep_get(k) )
        new_val = np.min( new_results.deep_get(k) )
        err = (new_val-old_val)/old_val
        print('Error at Min:' , err)
        assert np.abs(err) < 1e-6 , 'Min Check Failed : %s' % k        

        print('')


    return


def load_results():
    return SUAVE.Input_Output.SUAVE.load('results_mission_concorde.res')

def save_results(results):
    SUAVE.Input_Output.SUAVE.archive(results,'results_mission_concorde.res')
    return    
        
if __name__ == '__main__': 
    main()    
    plt.show()
        <|MERGE_RESOLUTION|>--- conflicted
+++ resolved
@@ -17,10 +17,7 @@
 import SUAVE
 # Units allow any units to be specificied with SUAVE then automatically converting them the standard
 from SUAVE.Core import Units
-<<<<<<< HEAD
-=======
 from SUAVE.Plots.Mission_Plots import * 
->>>>>>> 22ae1751
 
 # Numpy is use extensively throughout SUAVE
 import numpy as np
@@ -84,15 +81,8 @@
     results.fuel_tank_test.cg_mins  = cg_mins
     results.fuel_tank_test.cg_maxes = cg_maxes
     
-<<<<<<< HEAD
-    # save results 
-    #save_results(results)
-    
-    # load old results
-=======
     # load older results
     #save_results(results)
->>>>>>> 22ae1751
     old_results = load_results()   
 
     # plt the old results
@@ -165,7 +155,7 @@
     
     # ------------------------------------------------------------------
     #  Aerodynamics Analysis
-    aerodynamics = SUAVE.Analyses.Aerodynamics.Fidelity_Zero()
+    aerodynamics = SUAVE.Analyses.Aerodynamics.Supersonic_Zero()
     aerodynamics.geometry = vehicle
     
     aerodynamics.settings.drag_coefficient_increment = 0.0000
@@ -245,7 +235,7 @@
 # ----------------------------------------------------------------------
     
 def mission_setup(analyses):
-
+    
     # ------------------------------------------------------------------
     #   Initialize the Mission
     # ------------------------------------------------------------------
@@ -266,164 +256,224 @@
     
     # base segment
     base_segment = Segments.Segment()
-
-    # ------------------------------------------------------------------
-    #   First Climb Segment
+    
+    # ------------------------------------------------------------------
+    #   First Climb Segment: constant Mach, constant segment angle 
     # ------------------------------------------------------------------
     
     segment = Segments.Climb.Constant_Speed_Constant_Rate(base_segment)
     segment.tag = "climb_1"
     
-    segment.analyses.extend( analyses.base )
-    
-    ones_row = segment.state.ones_row
-    segment.state.unknowns.body_angle = ones_row(1) * 7. * Units.deg   
+    segment.analyses.extend( analyses.climb )
     
     segment.altitude_start = 0.0   * Units.km
-    segment.altitude_end   = 3.05   * Units.km
-    segment.air_speed      = 128.6 * Units['m/s']
-    segment.climb_rate     = 20.32 * Units['m/s']
+    segment.altitude_end   = 4000. * Units.ft
+    segment.airpseed       = 250.  * Units.kts
+    segment.climb_rate     = 4000. * Units['ft/min']
     
     # add to misison
     mission.append_segment(segment)
     
     
     # ------------------------------------------------------------------
-    #   Second Climb Segment
+    #   Second Climb Segment: constant Speed, constant segment angle 
     # ------------------------------------------------------------------    
     
     segment = Segments.Climb.Constant_Speed_Constant_Rate(base_segment)
     segment.tag = "climb_2"
     
-    segment.analyses.extend( analyses.base )
-    
-    segment.altitude_end   = 4.57   * Units.km
-    segment.air_speed      = 205.8  * Units['m/s']
-    segment.climb_rate     = 10.16  * Units['m/s']
+    segment.analyses.extend( analyses.cruise )
+    
+    segment.altitude_end = 8000. * Units.ft
+    segment.airpseed     = 250.  * Units.kts
+    segment.climb_rate   = 2000. * Units['ft/min']
     
     # add to mission
     mission.append_segment(segment)
     
-    
-    # ------------------------------------------------------------------
-    #   Third Climb Segment: linear Mach
-    # ------------------------------------------------------------------    
-    
+    # ------------------------------------------------------------------
+    #   Second Climb Segment: constant Speed, constant segment angle 
+    # ------------------------------------------------------------------    
+    
+    segment = Segments.Climb.Linear_Mach_Constant_Rate(base_segment)
+    segment.tag = "climb_2"
+    
+    segment.analyses.extend( analyses.cruise )
+    
+    segment.altitude_end = 33000. * Units.ft
+    segment.mach_start   = .45
+    segment.mach_end     = 0.95
+    segment.climb_rate   = 3000. * Units['ft/min']
+    
+    # add to mission
+    mission.append_segment(segment)    
+
+    # ------------------------------------------------------------------
+    #   Third Climb Segment: linear Mach, constant segment angle 
+    # ------------------------------------------------------------------    
+      
     segment = Segments.Climb.Linear_Mach_Constant_Rate(base_segment)
     segment.tag = "climb_3"
     
-    segment.analyses.extend( analyses.base )
-    
-    segment.altitude_end = 7.60   * Units.km
-    segment.mach_start   = 0.64
+    segment.analyses.extend( analyses.climb )
+    
+    segment.altitude_end = 34000. * Units.ft
+    segment.mach_start   = 0.95
     segment.mach_end     = 1.0
-    segment.climb_rate   = 5.05  * Units['m/s']
-    
-    # add to mission
-    mission.append_segment(segment)
-    
-    # ------------------------------------------------------------------
-    #   Fourth Climb Segment: linear Mach
-    # ------------------------------------------------------------------    
-    
+    segment.climb_rate   = 2000.  * Units['ft/min']
+    
+    # add to mission
+    mission.append_segment(segment) 
+
+    # ------------------------------------------------------------------
+    #   Third Climb Segment: linear Mach, constant segment angle 
+    # ------------------------------------------------------------------    
+      
     segment = Segments.Climb.Linear_Mach_Constant_Rate(base_segment)
     segment.tag = "climb_4"
     
-    segment.analyses.extend( analyses.base )
-    
-    segment.altitude_end = 15.24   * Units.km
+    segment.analyses.extend( analyses.climb )
+    
+    segment.altitude_end = 40000. * Units.ft
     segment.mach_start   = 1.0
+    segment.mach_end     = 1.7
+    segment.climb_rate   = 1750.  * Units['ft/min']
+    
+    # add to mission
+    mission.append_segment(segment)
+    
+    # ------------------------------------------------------------------
+    #   Fourth Climb Segment: linear Mach, constant segment angle 
+    # ------------------------------------------------------------------    
+      
+    segment = Segments.Climb.Linear_Mach_Constant_Rate(base_segment)
+    segment.tag = "climb_5"
+    
+    segment.analyses.extend( analyses.cruise )
+    
+    segment.altitude_end = 50000. * Units.ft
+    segment.mach_start   = 1.7
     segment.mach_end     = 2.02
-    segment.climb_rate   = 5.08  * Units['m/s']
+    segment.climb_rate   = 750.  * Units['ft/min']
+    
+    # add to mission
+    mission.append_segment(segment)     
+    
+
+    # ------------------------------------------------------------------
+    #   Fourth Climb Segment: linear Mach, constant segment angle 
+    # ------------------------------------------------------------------    
+    
+    ## Cruise-climb
+    
+    segment = Segments.Climb.Constant_Mach_Constant_Rate(base_segment)
+    segment.tag = "cruise"
+    
+    segment.analyses.extend( analyses.cruise )
+    
+    segment.altitude_end = 56500. * Units.ft
+    segment.mach_number  = 2.02
+    segment.climb_rate   = 50.  * Units['ft/min']
     
     # add to mission
     mission.append_segment(segment)
     
-
-    # ------------------------------------------------------------------
-    #   Fourth Climb Segment
-    # ------------------------------------------------------------------    
-
-    segment = Segments.Climb.Constant_Mach_Constant_Rate(base_segment)
-    segment.tag = "climb_5"
-    
-    segment.analyses.extend( analyses.base )
-    
-    segment.altitude_end = 18.288   * Units.km
-    segment.mach_number  = 2.02
-    segment.climb_rate   = 0.65  * Units['m/s']
-    
-    # add to mission
-    mission.append_segment(segment)
-    
-    # ------------------------------------------------------------------    
-    #   Cruise Segment
+    # ------------------------------------------------------------------    
+    #   Cruise Segment: constant speed, constant altitude
+    #   This segment is here primarily to test functionality of Constant_Mach_Constant_Altitude
     # ------------------------------------------------------------------    
     
     segment = Segments.Cruise.Constant_Mach_Constant_Altitude(base_segment)
-    segment.tag = "cruise"
-    
-    segment.analyses.extend( analyses.base )
+    segment.tag = "level_cruise"
+    
+    segment.analyses.extend( analyses.cruise )
     
     segment.mach       = 2.02
-    segment.distance   = 2000.0 * Units.km
+    segment.distance   = 1. * Units.nmi
+    segment.state.numerics.number_control_points = 4
         
-    mission.append_segment(segment)
-    
-    # ------------------------------------------------------------------    
+    mission.append_segment(segment)    
+    
+    # ------------------------------------------------------------------
+    #   First Descent Segment: decceleration
+    # ------------------------------------------------------------------    
+      
+    segment = Segments.Cruise.Constant_Acceleration_Constant_Altitude(base_segment)
+    segment.tag = "decel_1"
+    
+    segment.analyses.extend( analyses.cruise )
+    segment.acceleration      = -1.  * Units['m/s/s']
+    segment.air_speed_start   = 2.02*573. * Units.kts
+    segment.air_speed_end     = 1.5*573.  * Units.kts
+    
+    # add to mission
+    mission.append_segment(segment)   
+    
+    # ------------------------------------------------------------------
     #   First Descent Segment
     # ------------------------------------------------------------------    
-    
+      
     segment = Segments.Descent.Linear_Mach_Constant_Rate(base_segment)
     segment.tag = "descent_1"
     
-    segment.analyses.extend( analyses.base )
-    
-    segment.altitude_end = 6.8   * Units.km
-    segment.mach_start   = 2.02
-    segment.mach_end     = 1.0
-    segment.descent_rate = 5.0   * Units['m/s']
-    
-    # add to mission
-    mission.append_segment(segment)
-    
-    # ------------------------------------------------------------------    
-    #   Second Descent Segment
-    # ------------------------------------------------------------------    
-    
+    segment.analyses.extend( analyses.cruise )
+    segment.altitude_end = 41000. * Units.ft
+    segment.mach_start = 1.5
+    segment.mach_end   = 1.3
+    segment.descent_rate = 2000. * Units['ft/min']
+    
+    # add to mission
+    mission.append_segment(segment)     
+    
+    # ------------------------------------------------------------------
+    #   First Descent Segment: decceleration
+    # ------------------------------------------------------------------    
+      
+    segment = Segments.Cruise.Constant_Acceleration_Constant_Altitude(base_segment)
+    segment.tag = "decel_2"
+    
+    segment.analyses.extend( analyses.cruise )
+    segment.acceleration      = -.5  * Units['m/s/s']
+    segment.air_speed_start   = 1.35*573. * Units.kts
+    segment.air_speed_end     = 0.95*573.  * Units.kts
+    
+    # add to mission
+    mission.append_segment(segment)     
+    
+    # ------------------------------------------------------------------
+    #   First Descent Segment
+    # ------------------------------------------------------------------    
+      
     segment = Segments.Descent.Linear_Mach_Constant_Rate(base_segment)
     segment.tag = "descent_2"
     
-    segment.analyses.extend( analyses.base )
-    
-    segment.altitude_end = 3.0   * Units.km
-    segment.mach_start   = 1.0
-    segment.mach_end     = 0.65
-    segment.descent_rate = 5.0   * Units['m/s']
-    
-    # add to mission
-    mission.append_segment(segment)    
-    
-    # ------------------------------------------------------------------    
-    #   Third Descent Segment
-    # ------------------------------------------------------------------    
-
+    segment.analyses.extend( analyses.cruise )
+    segment.altitude_end = 10000. * Units.ft
+    segment.mach_start = 0.95
+    segment.mach_end   = 250./638. # 638 is speed of sound in knots at 10,000 ft
+    segment.descent_rate = 2000. * Units['ft/min']
+    
+    # add to mission
+    mission.append_segment(segment)     
+    
+    # ------------------------------------------------------------------
+    #   First Descent Segment
+    # ------------------------------------------------------------------    
+      
     segment = Segments.Descent.Constant_Speed_Constant_Rate(base_segment)
     segment.tag = "descent_3"
-
-    segment.analyses.extend( analyses.base )
-    
-    segment.altitude_end = 0.0   * Units.km
-    segment.air_speed    = 130.0 * Units['m/s']
-    segment.descent_rate = 5.0   * Units['m/s']
-
-    # append to mission
-    mission.append_segment(segment)
+    
+    segment.analyses.extend( analyses.cruise )
+    segment.altitude_end = 0. * Units.ft
+    segment.air_speed    = 250. * Units.kts
+    segment.descent_rate = 1000. * Units['ft/min']
+    
+    # add to mission
+    mission.append_segment(segment)      
     
     # ------------------------------------------------------------------    
     #   Mission definition complete    
     # ------------------------------------------------------------------
-
     
     return mission
 
