# Boeing_BWB_450.py
#
# Created:  Feb 2017, M. Vegh (created from data originally SU2_surrogate/BWB-450.py)
# Modified: 

""" setup file for the BWB vehicle
"""
# ----------------------------------------------------------------------
#   Imports
# ----------------------------------------------------------------------

import numpy as np
import SUAVE
from SUAVE.Core import Units
from SUAVE.Core import (
Data, Container
)
from SUAVE.Methods.Propulsion.turbofan_sizing import turbofan_sizing
from SUAVE.Methods.Geometry.Two_Dimensional.Cross_Section.Propulsion import compute_turbofan_geometry

# ----------------------------------------------------------------------
#   Define the Vehicle
# ----------------------------------------------------------------------


def vehicle_setup():

    # ------------------------------------------------------------------
    #   Initialize the Vehicle
    # ------------------------------------------------------------------    

    vehicle = SUAVE.Vehicle()
<<<<<<< HEAD
    vehicle.tag = 'Boeing_BWB_450'    
    vehicle.configuration =   'BWB'    
=======
    vehicle.tag = 'Boeing_BWB_450'
>>>>>>> 82c725a8

    # ------------------------------------------------------------------
    #   Vehicle-level Properties
    # ------------------------------------------------------------------    

    # mass properties
    vehicle.mass_properties.max_takeoff               = 823000. * Units.lb
    vehicle.mass_properties.takeoff                   = 823000. * Units.lb
    vehicle.mass_properties.max_zero_fuel             = 0.9 * vehicle.mass_properties.max_takeoff
    vehicle.mass_properties.cargo                     = 00.  * Units.kilogram   

    # envelope properties
    vehicle.envelope.ultimate_load = 2.5
    vehicle.envelope.limit_load    = 1.5

    # basic parameters
    vehicle.reference_area         = 7840. * 2 * Units.feet**2       
    vehicle.passengers             = 450.
    vehicle.systems.control        = "fully powered" 
    vehicle.systems.accessories    = "medium range"


    # ------------------------------------------------------------------        
    #   Main Wing
    # ------------------------------------------------------------------        

    wing = SUAVE.Components.Wings.Main_Wing()
    wing.tag = 'main_wing'

    wing.aspect_ratio            = 289.**2 / (7840. * 2)
    wing.thickness_to_chord      = 0.15
    wing.taper                   = 0.0138
    wing.span_efficiency         = 0.95
    
    wing.spans.projected         = 289.0 * Units.feet    

    wing.chords.root             = 145.0 * Units.feet
    wing.chords.tip              = 3.5  * Units.feet
    wing.chords.mean_aerodynamic = 80. * Units.feet

    wing.areas.reference         = 7840. * 2 * Units.feet**2
    wing.sweeps.quarter_chord    = 33. * Units.degrees

    wing.twists.root             = 0.0 * Units.degrees
    wing.twists.tip              = 0.0 * Units.degrees
    wing.dihedral                = 2.5 * Units.degrees

    wing.origin                  = [0.,0.,0]
    wing.aerodynamic_center      = [0,0,0] 

    wing.vertical                = False
    wing.symmetric               = True
    wing.high_lift               = True

    wing.dynamic_pressure_ratio  = 1.0

    segment = SUAVE.Components.Wings.Segment()
    segment.tag                   = 'section_1'
    segment.percent_span_location = 0.0
    segment.twist                 = 0. * Units.deg
    segment.root_chord_percent    = 1.
    segment.dihedral_outboard     = 0. * Units.degrees
    segment.sweeps.quarter_chord  = 30.0 * Units.degrees
    segment.thickness_to_chord    = 0.165
    segment.vsp_mesh              = Data()
    segment.vsp_mesh.inner_radius    = 4.
    segment.vsp_mesh.outer_radius    = 4.
    segment.vsp_mesh.inner_length    = .14
    segment.vsp_mesh.outer_length    = .14    
    wing.Segments.append(segment)    
    
    segment = SUAVE.Components.Wings.Segment()
    segment.tag                   = 'section_2'
    segment.percent_span_location = 0.052
    segment.twist                 = 0. * Units.deg
    segment.root_chord_percent    = 0.921
    segment.dihedral_outboard     = 0.   * Units.degrees
    segment.sweeps.quarter_chord  = 52.5 * Units.degrees
    segment.thickness_to_chord    = 0.167
    segment.vsp_mesh              = Data()
    segment.vsp_mesh.inner_radius    = 4.
    segment.vsp_mesh.outer_radius    = 4.
    segment.vsp_mesh.inner_length    = .14
    segment.vsp_mesh.outer_length    = .14     
    wing.Segments.append(segment)   

    segment = SUAVE.Components.Wings.Segment()
    segment.tag                   = 'section_3'
    segment.percent_span_location = 0.138
    segment.twist                 = 0. * Units.deg
    segment.root_chord_percent    = 0.76
    segment.dihedral_outboard     = 1.85 * Units.degrees
    segment.sweeps.quarter_chord  = 36.9 * Units.degrees  
    segment.thickness_to_chord    = 0.171
    segment.vsp_mesh              = Data()
    segment.vsp_mesh.inner_radius    = 4.
    segment.vsp_mesh.outer_radius    = 4.
    segment.vsp_mesh.inner_length    = .14
    segment.vsp_mesh.outer_length    = .14     
    wing.Segments.append(segment)   
    
    segment = SUAVE.Components.Wings.Segment()
    segment.tag                   = 'section_4'
    segment.percent_span_location = 0.221
    segment.twist                 = 0. * Units.deg
    segment.root_chord_percent    = 0.624
    segment.dihedral_outboard     = 1.85 * Units.degrees
    segment.sweeps.quarter_chord  = 30.4 * Units.degrees    
    segment.thickness_to_chord    = 0.175
    segment.vsp_mesh              = Data()
    segment.vsp_mesh.inner_radius    = 4.
    segment.vsp_mesh.outer_radius    = 2.8
    segment.vsp_mesh.inner_length    = .14
    segment.vsp_mesh.outer_length    = .14     
    wing.Segments.append(segment)       
    
    segment = SUAVE.Components.Wings.Segment()
    segment.tag                   = 'section_5'
    segment.percent_span_location = 0.457
    segment.twist                 = 0. * Units.deg
    segment.root_chord_percent    = 0.313
    segment.dihedral_outboard     = 1.85  * Units.degrees
    segment.sweeps.quarter_chord  = 30.85 * Units.degrees
    segment.thickness_to_chord    = 0.118
    wing.Segments.append(segment)       
    
    segment = SUAVE.Components.Wings.Segment()
    segment.tag                   = 'section_6'
    segment.percent_span_location = 0.568
    segment.twist                 = 0. * Units.deg
    segment.root_chord_percent    = 0.197
    segment.dihedral_outboard     = 1.85 * Units.degrees
    segment.sweeps.quarter_chord  = 34.3 * Units.degrees
    segment.thickness_to_chord    = 0.10
    wing.Segments.append(segment)     
    
    segment = SUAVE.Components.Wings.Segment()
    segment.tag                   = 'section_7'
    segment.percent_span_location = 0.97
    segment.twist                 = 0. * Units.deg
    segment.root_chord_percent    = 0.086
    segment.dihedral_outboard     = 73. * Units.degrees
    segment.sweeps.quarter_chord  = 55. * Units.degrees
    segment.thickness_to_chord    = 0.10
    wing.Segments.append(segment)      

    segment = SUAVE.Components.Wings.Segment()
    segment.tag                   = 'tip'
    segment.percent_span_location = 1
    segment.twist                 = 0. * Units.deg
    segment.root_chord_percent    = 0.0241
    segment.dihedral_outboard     = 0. * Units.degrees
    segment.sweeps.quarter_chord  = 0. * Units.degrees
    segment.thickness_to_chord    = 0.10
    wing.Segments.append(segment)  

    # add to vehicle
    vehicle.append_component(wing)

    # ------------------------------------------------------------------
    #   Turbofan Network
    # ------------------------------------------------------------------
    
    #instantiate the gas turbine network

    turbofan     = SUAVE.Components.Energy.Networks.Turbofan()
    turbofan.tag = 'turbofan1'
    
    # setup
    turbofan.number_of_engines = 3.0
    turbofan.bypass_ratio      = 8.1
    turbofan.engine_length     = 289. * Units.inches
    turbofan.nacelle_diameter  = 3.96 * Units.meters
    #turbofan.cooling_ratio     = 1.0
    turbofan.origin            = [[133.0 *Units.feet, 25.0*Units.feet, 6.5*Units.feet],[145.0 *Units.feet, 0.0*Units.feet, 6.5*Units.feet],[133.0 *Units.feet, -25.0*Units.feet, 6.5*Units.feet]]
    
    # working fluid
    turbofan.working_fluid = SUAVE.Attributes.Gases.Air()
    
    # ------------------------------------------------------------------
    #   Component 1 - Ram
    
    # to convert freestream static to stagnation quantities
    
    # instantiate
    ram = SUAVE.Components.Energy.Converters.Ram()
    ram.tag = 'ram'
    
    # add to the network
    turbofan.append(ram)
    
    # ------------------------------------------------------------------
    #  Component 2 - Inlet Nozzle
    
    # instantiate
    inlet_nozzle = SUAVE.Components.Energy.Converters.Compression_Nozzle()
    inlet_nozzle.tag = 'inlet_nozzle'
    
    # setup
    inlet_nozzle.polytropic_efficiency = 1.0
    inlet_nozzle.pressure_ratio        = 1.0
    
    # add to network
    turbofan.append(inlet_nozzle)
    
    # ------------------------------------------------------------------
    #  Component 3 - Low Pressure Compressor
    
    # instantiate
    compressor = SUAVE.Components.Energy.Converters.Compressor()
    compressor.tag = 'low_pressure_compressor'
    
    # setup
    compressor.polytropic_efficiency = 0.91
    compressor.pressure_ratio        = 1.1
    
    # add to network
    turbofan.append(compressor)
    
    # ------------------------------------------------------------------
    #  Component 4 - High Pressure Compressor
    
    # instantiate
    compressor = SUAVE.Components.Energy.Converters.Compressor()
    compressor.tag = 'high_pressure_compressor'
    
    # setup
    compressor.polytropic_efficiency = 0.91
    compressor.pressure_ratio        = 23.0
    #compressor.hub_to_tip_ratio      = 0.325
    
    # add to network
    turbofan.append(compressor)
    
    # ------------------------------------------------------------------
    #  Component 5 - Low Pressure Turbine
    
    # instantiate
    turbine = SUAVE.Components.Energy.Converters.Turbine()
    turbine.tag='low_pressure_turbine'
    
    # setup
    turbine.mechanical_efficiency = 0.99
    turbine.polytropic_efficiency = 0.93
    
    # add to network
    turbofan.append(turbine)
    
    # ------------------------------------------------------------------
    #  Component 6 - High Pressure Turbine
    
    # instantiate
    turbine = SUAVE.Components.Energy.Converters.Turbine()
    turbine.tag='high_pressure_turbine'
    
    # setup
    turbine.mechanical_efficiency = 0.99
    turbine.polytropic_efficiency = 0.93
    
    # add to network
    turbofan.append(turbine)
    
    # ------------------------------------------------------------------
    #  Component 7 - Combustor
    
    # instantiate
    combustor = SUAVE.Components.Energy.Converters.Combustor()
    combustor.tag = 'combustor'
    
    # setup
    combustor.efficiency                = 1.0
    combustor.alphac                    = 1.0
    combustor.turbine_inlet_temperature = 1592. * Units.kelvin
    combustor.pressure_ratio            = 0.95
    combustor.fuel_data                 = SUAVE.Attributes.Propellants.Jet_A()
    
    # add to network
    turbofan.append(combustor)
    
    # ------------------------------------------------------------------
    #  Component 8 - Core Nozzle
    
    # instantiate
    nozzle = SUAVE.Components.Energy.Converters.Expansion_Nozzle()
    nozzle.tag = 'core_nozzle'
    
    # setup
    nozzle.polytropic_efficiency = 0.95
    nozzle.pressure_ratio        = 0.99 
    
    # add to network
    turbofan.append(nozzle)
    
    # ------------------------------------------------------------------
    #  Component 9 - Fan Nozzle
    
    # instantiate
    nozzle = SUAVE.Components.Energy.Converters.Expansion_Nozzle()
    nozzle.tag = 'fan_nozzle'
    
    # setup
    nozzle.polytropic_efficiency = 0.95
    nozzle.pressure_ratio        = 0.99 
    
    # add to network
    turbofan.append(nozzle)
    
    # ------------------------------------------------------------------
    #  Component 10 - Fan
    
    # instantiate
    fan = SUAVE.Components.Energy.Converters.Fan()
    fan.tag = 'fan'
    
    # setup
    fan.polytropic_efficiency = 0.93
    fan.pressure_ratio        = 1.58
    #fan.hub_to_tip_ratio      = 0.325
    
    # add to network
    turbofan.append(fan)
    
    # ------------------------------------------------------------------
    #Component 10 : thrust (to compute the thrust)
    thrust = SUAVE.Components.Energy.Processes.Thrust()
    thrust.tag ='compute_thrust'
    
    #total design thrust (includes all the engines)
    thrust.total_design  = 2.0*512000 * Units.N
    thrust.bypass_ratio  = 8.4
    
    #design sizing conditions
    altitude      = 0. * Units.km
    mach_number   = 0.01
    isa_deviation = 0.
    
    # add to network
    turbofan.thrust = thrust
    
    #size the turbofan
    turbofan_sizing(turbofan,mach_number,altitude)
    #turbofan.size(mach_number,altitude)
    
    #computing the engine length and diameter
    compute_turbofan_geometry(turbofan,None)
    
    vehicle.append_component(turbofan)  


    # ------------------------------------------------------------------
    #   Vehicle Definition Complete
    # ------------------------------------------------------------------

    return vehicle


# ----------------------------------------------------------------------
#   Define the Configurations
# ---------------------------------------------------------------------

def configs_setup(vehicle):

    # ------------------------------------------------------------------
    #   Initialize Configurations
    # ------------------------------------------------------------------

    configs = SUAVE.Components.Configs.Config.Container()

    base_config = SUAVE.Components.Configs.Config(vehicle)
    base_config.tag = 'base'
    configs.append(base_config)
    
    #write(vehicle,base_config.tag) 


    # done!
    return configs<|MERGE_RESOLUTION|>--- conflicted
+++ resolved
@@ -30,12 +30,7 @@
     # ------------------------------------------------------------------    
 
     vehicle = SUAVE.Vehicle()
-<<<<<<< HEAD
-    vehicle.tag = 'Boeing_BWB_450'    
-    vehicle.configuration =   'BWB'    
-=======
     vehicle.tag = 'Boeing_BWB_450'
->>>>>>> 82c725a8
 
     # ------------------------------------------------------------------
     #   Vehicle-level Properties
