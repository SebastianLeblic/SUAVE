--- conflicted
+++ resolved
@@ -160,14 +160,9 @@
     #compute_aircraft_lift(conditions, configuration, geometry) 
     
     lift = state.conditions.aerodynamics.lift_coefficient
-<<<<<<< HEAD
-    lift_r = np.array([-0.70074856,-0.5435725  ,-0.38639643 ,-0.22922036 ,-0.0720443  , 0.08513177 ,
-                       0.24230783 , 0.3994839  , 0.55665996 , 0.71383603 , 0.8710121 ])[:,None]
-=======
     lift_r = np.array([-2.92026278,-1.13251873,-0.72118981,-0.48215461,
                        -0.28934217, 0.14217826, 0.40422306, 0.67788365,
                        1.13167945, 1.77614421, 1.50398138])[:,None]
->>>>>>> 22ae1751
 
            
     print('lift = ', lift)
