# electric_payload_range.py
#
# Created: Jan 2021, J. Smart
# Modified:

#-------------------------------------------------------------------------------
# Imports
#_______________________________________________________________________________

import SUAVE

from SUAVE.Core import Units, Data
from SUAVE.Methods.Performance.electric_payload_range import electric_payload_range

import numpy as np

import sys
sys.path.append('../Vehicles')

from Stopped_Rotor import vehicle_setup

#-------------------------------------------------------------------------------
# Test Function
#-------------------------------------------------------------------------------

def main():

    vehicle     = vehicle_setup()
    analyses    = base_analysis(vehicle)
    mission     = mission_setup(vehicle, analyses)

    analyses.mission = mission

    analyses.finalize()

    payload_range = electric_payload_range(vehicle, mission, 'cruise', display_plot=True)

<<<<<<< HEAD
    payload_range_r = [    0.       , 93067.70346366834, 99190.4193446976]
=======
    payload_range_r = [    0.       ,103055.31118684853,109628.93473982469]
>>>>>>> 678b1866

    assert (np.abs(payload_range.range[1] - payload_range_r[1]) / payload_range_r[1] < 1e-6), "Payload Range Regression Failed at Max Payload Test"
    assert (np.abs(payload_range.range[2] - payload_range_r[2]) / payload_range_r[2] < 1e-6), "Payload Range Regression Failed at Ferry Range Test"

    return

#-------------------------------------------------------------------------------
# Helper Functions
#-------------------------------------------------------------------------------

def mission_setup(vehicle, analyses):
    # ------------------------------------------------------------------
    #   Initialize the Mission
    # ------------------------------------------------------------------

    mission = SUAVE.Analyses.Mission.Variable_Range_Cruise.Given_State_of_Charge()
    mission.tag = 'the_mission'

    # the cruise tag to vary cruise distance
    mission.cruise_tag = 'cruise'
    mission.target_state_of_charge = 0.5

    # unpack Segments module
    Segments = SUAVE.Analyses.Mission.Segments

    # base segment
    base_segment = Segments.Segment()
    ones_row                                                 = base_segment.state.ones_row    
    base_segment.state.numerics.number_control_points        = 4
    base_segment.process.iterate.conditions.stability        = SUAVE.Methods.skip
    base_segment.process.finalize.post_process.stability     = SUAVE.Methods.skip    
    base_segment.process.iterate.conditions.planet_position  = SUAVE.Methods.skip    
    base_segment.process.iterate.initials.initialize_battery = SUAVE.Methods.Missions.Segments.Common.Energy.initialize_battery

    # ------------------------------------------------------------------
    #   Cruise Segment: constant speed, constant altitude
    # ------------------------------------------------------------------

    segment = Segments.Cruise.Constant_Speed_Constant_Altitude(base_segment)
    segment.tag = "cruise"

    segment.analyses.extend(analyses)  
    segment.altitude  = 1000.0 * Units.ft
    segment.air_speed = 110.   * Units['mph']
    segment.distance  = 80.    * Units.miles     
    segment.battery_energy = vehicle.networks.lift_cruise.battery.max_energy
    segment.state.unknowns.throttle = 0.80 * ones_row(1)
    segment = vehicle.networks.lift_cruise.add_cruise_unknowns_and_residuals_to_segment(segment,initial_prop_power_coefficient=0.16) 

    mission.append_segment(segment)

    return mission

def base_analysis(vehicle):

    # ------------------------------------------------------------------
    #   Initialize the Analyses
    # ------------------------------------------------------------------
    analyses = SUAVE.Analyses.Vehicle()

    # ------------------------------------------------------------------
    #  Basic Geometry Relations
    sizing = SUAVE.Analyses.Sizing.Sizing()
    sizing.features.vehicle = vehicle
    analyses.append(sizing)

    # ------------------------------------------------------------------
    #  Weights
    weights = SUAVE.Analyses.Weights.Weights_eVTOL()
    weights.vehicle = vehicle
    analyses.append(weights)

    # ------------------------------------------------------------------
    #  Aerodynamics Analysis
    aerodynamics = SUAVE.Analyses.Aerodynamics.Fidelity_Zero()
    aerodynamics.geometry = vehicle
    aerodynamics.settings.drag_coefficient_increment = 0.4*vehicle.excrescence_area_spin / vehicle.reference_area
    analyses.append(aerodynamics)

    # ------------------------------------------------------------------
    #  Energy
    energy= SUAVE.Analyses.Energy.Energy()
    energy.network = vehicle.networks
    analyses.append(energy)

    # ------------------------------------------------------------------
    #  Planet Analysis
    planet = SUAVE.Analyses.Planets.Planet()
    analyses.append(planet)

    # ------------------------------------------------------------------
    #  Atmosphere Analysis
    atmosphere = SUAVE.Analyses.Atmospheric.US_Standard_1976()
    atmosphere.features.planet = planet.features
    analyses.append(atmosphere)

    return analyses

if __name__ == '__main__':
    main()

    print("Payload Range Regression Passed.")<|MERGE_RESOLUTION|>--- conflicted
+++ resolved
@@ -35,11 +35,7 @@
 
     payload_range = electric_payload_range(vehicle, mission, 'cruise', display_plot=True)
 
-<<<<<<< HEAD
-    payload_range_r = [    0.       , 93067.70346366834, 99190.4193446976]
-=======
     payload_range_r = [    0.       ,103055.31118684853,109628.93473982469]
->>>>>>> 678b1866
 
     assert (np.abs(payload_range.range[1] - payload_range_r[1]) / payload_range_r[1] < 1e-6), "Payload Range Regression Failed at Max Payload Test"
     assert (np.abs(payload_range.range[2] - payload_range_r[2]) / payload_range_r[2] < 1e-6), "Payload Range Regression Failed at Ferry Range Test"
