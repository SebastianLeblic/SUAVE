--- conflicted
+++ resolved
@@ -12,6 +12,7 @@
  
 from SUAVE.Methods.Noise.Fidelity_One.Noise_Tools.dbA_noise   import A_weighting  
 from SUAVE.Methods.Noise.Fidelity_One.Noise_Tools             import SPL_harmonic_to_third_octave 
+from SUAVE.Methods.Aerodynamics.Airfoil_Panel_Method.airfoil_analysis      import airfoil_analysis 
 import matplotlib.pyplot as plt   
 from SUAVE.Methods.Geometry.Two_Dimensional.Cross_Section.Airfoil.compute_naca_4series \
      import  compute_naca_4series
@@ -24,14 +25,9 @@
 # ----------------------------------------------------------------------
 ## @ingroupMethods-Noise-Fidelity_One-Propeller
 def compute_broadband_noise(freestream,angle_of_attack,position_vector,
-<<<<<<< HEAD
                             velocity_vector,network,auc_opts,settings,res,source,BSR=100):
     '''This computes the trailing edge noise compoment of broadband noise of a propeller or 
     rotor in the frequency domain
-=======
-                            velocity_vector,network,auc_opts,settings,res,source):
-    '''This computes the broadband noise of a propeller or rotor in the frequency domain
->>>>>>> b168df82
     
     Assumptions:
         UPDATE
