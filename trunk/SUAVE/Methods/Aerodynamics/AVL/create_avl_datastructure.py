--- conflicted
+++ resolved
@@ -382,11 +382,7 @@
         symm = avl_body.symmetric   
         semispan_h = avl_body.widths.maximum * 0.5 * (2 - symm)
         semispan_v = avl_body.heights.maximum * 0.5
-<<<<<<< HEAD
-        origin = avl_body.origin
-=======
         origin = suave_body.origin
->>>>>>> e0f56149
 
         # Compute the curvature of the nose/tail given fineness ratio. Curvature is derived from general quadratic equation
         # This method relates the fineness ratio to the quadratic curve formula via a spline fit interpolation
