#computes the CG of all of the vehicle components based on correlations from AA241

#Created:M. Vegh Oct. 2015
import SUAVE
from SUAVE.Core import Units, Data
import numpy as np
from SUAVE.Methods.Geometry.Three_Dimensional.compute_span_location_from_chord_length import compute_span_location_from_chord_length
from SUAVE.Methods.Geometry.Three_Dimensional.compute_chord_length_from_span_location import compute_chord_length_from_span_location


def compute_component_centers_of_gravity(vehicle):
    
    wing              = vehicle.wings['main_wing']
    h_tail            =vehicle.wings['horizontal_stabilizer']
    v_tail            =vehicle.wings['vertical_stabilizer']
    control_systems   =vehicle.control_systems
    fuselage          =vehicle.fuselages['fuselage']
    landing_gear      =vehicle.landing_gear
    #main_landing_gear =vehicle.main_landing_gear
    #nose_landing_gear =vehicle.nose_landing_gear
    turbo_fan         =vehicle.propulsors['turbo_fan']
    electrical_systems=vehicle.electrical_systems
    avionics          =vehicle.avionics
    furnishings       =vehicle.furnishings
    passenger_weights =vehicle.passenger_weights
    air_conditioner   =vehicle.air_conditioner
    fuel              =vehicle.fuel
    apu               =vehicle.apu
    hydraulics        =vehicle.hydraulics
    optionals         =vehicle.optionals
    
    span_location_mac                          =compute_span_location_from_chord_length(wing, wing.chords.mean_aerodynamic)
    mac_le_offset                              =.8*np.sin(wing.sweep)*span_location_mac  #assume that 80% of the chord difference is from leading edge sweep
    chord_length_h_tail_35_percent_semi_span   =compute_chord_length_from_span_location(h_tail,.35*h_tail.spans.projected*.5)
    chord_length_v_tail_35_percent_semi_span   =compute_chord_length_from_span_location(v_tail,.35*v_tail.spans.projected*.5)
    
    h_tail_35_percent_semi_span_offset         =.8*np.sin(h_tail.sweep)*.35*.5*h_tail.spans.projected             #x distance from leading edge of root chord to leading edge of aerodynamic center
    v_tail_35_percent_semi_span_offset         =.8*np.sin(v_tail.sweep)*.35*.5*v_tail.spans.projected
    
    wing.mass_properties.center_of_gravity[0]  =.3*wing.chords.mean_aerodynamic+mac_le_offset
    h_tail.mass_properties.center_of_gravity[0]=.3*chord_length_h_tail_35_percent_semi_span+h_tail_35_percent_semi_span_offset
    #h_tail.mass_properties.center_of_gravity[1]=.35*h_tail.spans.projected
    v_tail.mass_properties.center_of_gravity[0]=.3*chord_length_v_tail_35_percent_semi_span+v_tail_35_percent_semi_span_offset
    
 
    
    
<<<<<<< HEAD
    control_systems.origin                                 =wing.origin
    control_systems.mass_properties.center_of_gravity[0]   =.4*wing.chords.mean_aerodynamic+mac_le_offset
    fuselage.mass_properties.center_of_gravity[0]          =.45*fuselage.lengths.total
<<<<<<< HEAD
    turbo_fan.origin                                       =wing.origin+mac_le_offset/2.-(3./4.)*turbo_fan.engine_length
=======
    turbo_fan.origin[0]                                    =wing.origin[0]+mac_le_offset/2.-(3./4.)*turbo_fan.engine_length
    
>>>>>>> upstream/develop
    turbo_fan.mass_properties.center_of_gravity[0]         =turbo_fan.engine_length*.5
    electrical_systems.mass_properties.center_of_gravity[0]=.75*(fuselage.origin[0]+\
=======
    control_systems.origin                                 = wing.origin
    control_systems.mass_properties.center_of_gravity[0]   = .4*wing.chords.mean_aerodynamic+mac_le_offset
    fuselage.mass_properties.center_of_gravity[0]          = .45*fuselage.lengths.total
    turbo_fan.origin[0]                                    = wing.origin+mac_le_offset/2.-(3./4.)*turbo_fan.engine_length
    turbo_fan.mass_properties.center_of_gravity[0]         = turbo_fan.engine_length*.5
    electrical_systems.mass_properties.center_of_gravity[0]= .75*(fuselage.origin[0]+\
>>>>>>> d1e1b5c5
                .5*fuselage.lengths.total)+.25*(turbo_fan.origin[0]+turbo_fan.mass_properties.center_of_gravity[0])
    
    
    avionics.origin                                       =fuselage.origin
    avionics.mass_properties.center_of_gravity[0]         =.4*fuselage.lengths.nose
    furnishings.origin                                    =fuselage.origin
    furnishings.mass_properties.center_of_gravity[0]      =.51*fuselage.lengths.total
    passenger_weights.origin                              =fuselage.origin
    passenger_weights.mass_properties.center_of_gravity[0]=.51*fuselage.lengths.total
    air_conditioner.origin                                =fuselage.origin
    air_conditioner.mass_properties.center_of_gravity[0]  =fuselage.lengths.nose
    fuel.origin                                           =wing.origin
    fuel.mass_properties.center_of_gravity                =wing.mass_properties.center_of_gravity #assume fuel cg is wing cg (not from notes)
    
    apu.origin                                            =fuselage.origin
    apu.mass_properties.center_of_gravity[0]              =.9*fuselage.lengths.total #assumption that it's at 90% of fuselage length (not from notes)
    hydraulics.origin                                     =fuselage.origin
    hydraulics.mass_properties.center_of_gravity          =.75*(wing.origin+wing.mass_properties.center_of_gravity)+.25*(turbo_fan.origin+turbo_fan.mass_properties.center_of_gravity)
    
    optionals_origin                                      =fuselage.origin
    optionals.mass_properties.center_of_gravity[0]        =.51*fuselage.lengths.total
    
<<<<<<< HEAD
<<<<<<< HEAD
    
  
    
    
    
    
    
    
    
    
    
=======

>>>>>>> upstream/develop
=======
    
  
    
    
    
    
    
    
    
    
    
>>>>>>> d1e1b5c5
    return 0<|MERGE_RESOLUTION|>--- conflicted
+++ resolved
@@ -42,29 +42,13 @@
     #h_tail.mass_properties.center_of_gravity[1]=.35*h_tail.spans.projected
     v_tail.mass_properties.center_of_gravity[0]=.3*chord_length_v_tail_35_percent_semi_span+v_tail_35_percent_semi_span_offset
     
- 
-    
-    
-<<<<<<< HEAD
-    control_systems.origin                                 =wing.origin
-    control_systems.mass_properties.center_of_gravity[0]   =.4*wing.chords.mean_aerodynamic+mac_le_offset
-    fuselage.mass_properties.center_of_gravity[0]          =.45*fuselage.lengths.total
-<<<<<<< HEAD
-    turbo_fan.origin                                       =wing.origin+mac_le_offset/2.-(3./4.)*turbo_fan.engine_length
-=======
-    turbo_fan.origin[0]                                    =wing.origin[0]+mac_le_offset/2.-(3./4.)*turbo_fan.engine_length
-    
->>>>>>> upstream/develop
-    turbo_fan.mass_properties.center_of_gravity[0]         =turbo_fan.engine_length*.5
-    electrical_systems.mass_properties.center_of_gravity[0]=.75*(fuselage.origin[0]+\
-=======
+
     control_systems.origin                                 = wing.origin
     control_systems.mass_properties.center_of_gravity[0]   = .4*wing.chords.mean_aerodynamic+mac_le_offset
     fuselage.mass_properties.center_of_gravity[0]          = .45*fuselage.lengths.total
-    turbo_fan.origin[0]                                    = wing.origin+mac_le_offset/2.-(3./4.)*turbo_fan.engine_length
+    turbo_fan.origin[0]                                    =wing.origin[0]+mac_le_offset/2.-(3./4.)*turbo_fan.engine_length
     turbo_fan.mass_properties.center_of_gravity[0]         = turbo_fan.engine_length*.5
     electrical_systems.mass_properties.center_of_gravity[0]= .75*(fuselage.origin[0]+\
->>>>>>> d1e1b5c5
                 .5*fuselage.lengths.total)+.25*(turbo_fan.origin[0]+turbo_fan.mass_properties.center_of_gravity[0])
     
     
@@ -87,33 +71,4 @@
     optionals_origin                                      =fuselage.origin
     optionals.mass_properties.center_of_gravity[0]        =.51*fuselage.lengths.total
     
-<<<<<<< HEAD
-<<<<<<< HEAD
-    
-  
-    
-    
-    
-    
-    
-    
-    
-    
-    
-=======
-
->>>>>>> upstream/develop
-=======
-    
-  
-    
-    
-    
-    
-    
-    
-    
-    
-    
->>>>>>> d1e1b5c5
     return 0