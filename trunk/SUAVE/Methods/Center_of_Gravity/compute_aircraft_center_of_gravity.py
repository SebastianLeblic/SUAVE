--- conflicted
+++ resolved
@@ -77,39 +77,11 @@
     
     #optionals_moment         =np.array([fuselage.lengths.total*.51,0,0])*optionals.mass_properties.mass 
     
-    
-<<<<<<< HEAD
-    center_of_gravity_guess  =[0,0,0]
-    error                    =1
-    aft_gear_location        =np.zeros(3) #guess
-    
-    landing_gear.origin      =1*(fuselage.origin)#front gear location
-    landing_gear.origin[0]   =fuselage.origin[0]+fuselage.lengths.nose
-    count                    =0 #don't allow this iteration to break the code
-    
-   
-    while np.abs(error)>.01 and count<10:
-        landing_gear.mass_properties.center_of_gravity      =aft_gear_location*2./3.   #assume that nose landing gear is 1/3 of overall landing gear (fix later)
-        landing_gear_moment                                 =(landing_gear.origin+landing_gear.mass_properties.center_of_gravity)*landing_gear.mass_properties.mass
-        vehicle.mass_properties.center_of_gravity           =(wing_moment+h_tail_moment+v_tail_moment+control_systems_moment+\
-        fuselage_moment+turbo_fan_moment+electrical_systems_moment+avionics_moment+furnishings_moment+passengers_moment+\
-        ac_moment+fuel_moment+apu_moment+landing_gear_moment+ hydraulics_moment+optionals_moment  )/(vehicle.mass_properties.max_takeoff)
-        aft_gear_location[0]                               =(1./(1-nose_load_fraction))*(vehicle.mass_properties.center_of_gravity[0]-landing_gear.origin[0])
-        error                                               =(center_of_gravity_guess[0]-vehicle.mass_properties.center_of_gravity[0])/((center_of_gravity_guess[0]+vehicle.mass_properties.center_of_gravity[0])/2.)
-        center_of_gravity_guess                             =1*vehicle.mass_properties.center_of_gravity #copy value
-        count+=1 
-      
-    vehicle.mass_properties.center_of_gravity[1]=0 #symmetric aircraft
-    
-#    print vehicle.mass_properties.center_of_gravity[0]
-    return vehicle.mass_properties.center_of_gravity
-=======
-    
     landing_gear.origin      =1*(fuselage.origin)#front gear location
     landing_gear.origin[0]   =fuselage.origin[0]+fuselage.lengths.nose
     
     
-#find moment of every object other than landing gear to find aft gear location, then cg
+    #find moment of every object other than landing gear to find aft gear location, then cg
     sum_moments              =(wing_moment+h_tail_moment+v_tail_moment+control_systems_moment+\
         fuselage_moment+turbo_fan_moment+electrical_systems_moment+\
         avionics_moment+furnishings_moment+passengers_moment+ac_moment+\
@@ -131,11 +103,5 @@
 
     sum_moments_less_fuel   = sum_moments-fuel_moment
     vehicle.mass_properties.zero_fuel_center_of_gravity=(sum_moments_less_fuel+landing_gear_moment)/vehicle.mass_properties.max_zero_fuel
-<<<<<<< HEAD
     
     return vehicle.mass_properties.center_of_gravity
->>>>>>> upstream/develop
-=======
-
-    return vehicle.mass_properties.center_of_gravity 
->>>>>>> d1e1b5c5
