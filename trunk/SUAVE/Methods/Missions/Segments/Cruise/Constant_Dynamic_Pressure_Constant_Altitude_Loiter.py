import SUAVE
import numpy as np

# ----------------------------------------------------------------------
#  Unpack Unknowns
# ----------------------------------------------------------------------

def initialize_conditions(segment,state):
    
    # unpack
    alt        = segment.altitude
    final_time = segment.time
    q          = segment.dynamic_pressure
    conditions = state.conditions   
    
    # Update freestream to get density
    SUAVE.Methods.Missions.Segments.Common.Aerodynamics.update_atmosphere(segment,state)
    rho        = conditions.freestream.density[:,0]   
    
    # check for initial altitude
    if alt is None:
        if not state.initials: raise AttributeError('altitude not set')
        alt = -1.0 * state.initials.conditions.frames.inertial.position_vector[-1,2]
        segment.altitude = alt        
    
    # compute speed, constant with constant altitude
<<<<<<< HEAD
    air_speed = np.sqrt(q/rho)
=======
    air_speed = np.sqrt(q/(rho*0.5))
>>>>>>> upstream/develop
    
    # dimensionalize time
    t_initial = conditions.frames.inertial.time[0,0]
    t_final   = final_time + t_initial
    t_nondim  = state.numerics.dimensionless.control_points
    time      =  t_nondim * (t_final-t_initial) + t_initial
    
    # pack
    state.conditions.freestream.altitude[:,0]             = alt
    state.conditions.frames.inertial.position_vector[:,2] = -alt # z points down
    state.conditions.frames.inertial.velocity_vector[:,0] = air_speed
    state.conditions.frames.inertial.time[:,0] = time[:,0]
    <|MERGE_RESOLUTION|>--- conflicted
+++ resolved
@@ -24,11 +24,7 @@
         segment.altitude = alt        
     
     # compute speed, constant with constant altitude
-<<<<<<< HEAD
-    air_speed = np.sqrt(q/rho)
-=======
     air_speed = np.sqrt(q/(rho*0.5))
->>>>>>> upstream/develop
     
     # dimensionalize time
     t_initial = conditions.frames.inertial.time[0,0]
