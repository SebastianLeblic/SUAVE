--- conflicted
+++ resolved
@@ -124,9 +124,6 @@
 
         return omega1
     
-<<<<<<< HEAD
-    def torque(self,conditions):        
-=======
     def torque(self,conditions): 
         """Calculates the motor's torque
 
@@ -152,7 +149,6 @@
           inputs.volage        [V]
         """
         
->>>>>>> 93ef42ae
         Res   = self.resistance
         etaG  = self.gearbox_efficiency
         exp_i = self.expected_current
@@ -163,11 +159,7 @@
         omega = self.inputs.omega
         
         # Torque
-<<<<<<< HEAD
-        Q = ((v-omega1/Kv)/Res -io)/Kv
-=======
         Q = ((v-omega/Kv)/Res -io)/Kv
->>>>>>> 93ef42ae
         
         self.outputs.torque = Q
         self.outputs.omega  = omega
@@ -175,8 +167,6 @@
         return Q
     
     def voltage_current(self,conditions):
-<<<<<<< HEAD
-=======
         """Calculates the motor's voltage and current
 
         Assumptions:
@@ -204,7 +194,6 @@
           no_load_current      [A]
         """                      
                
->>>>>>> 93ef42ae
         Res   = self.resistance
         etaG  = self.gearbox_efficiency
         exp_i = self.expected_current
@@ -220,12 +209,9 @@
         self.outputs.voltage = v
         self.outputs.current = i
         
-<<<<<<< HEAD
-=======
         etam=(1-io/i)*(1-i*Res/v)
         conditions.propulsion.etam = etam        
         
->>>>>>> 93ef42ae
         return
     
     
@@ -277,50 +263,4 @@
         etam=(1-io/i)*(1-i*Res/v)
         conditions.propulsion.etam = etam
         
-<<<<<<< HEAD
-        return i, etam
-
-    def load_csv_data(self,file_name):
-        
-        # Load the CSV file
-        my_data = np.genfromtxt(file_name, delimiter=',')
-        
-        xy = my_data[11:,:2] # Speed and torque
-        z  = my_data[11:,2]  # Efficiency
-        
-        f  = sp.interpolate.CloughTocher2DInterpolator(xy,z)
-        
-        # Keep the interpolated function
-        self.interpolated_func = f
-        
-        return f
-        
-    def power_from_fit(self):
-        
-        # Unpack
-        omega  = self.inputs.omega
-        torque = self.inputs.torque
-        func   = self.interpolated_func
-        
-        # Find the values
-        efficiency = func(omega,torque)
-        
-        # Ensure the values make some sense
-        efficiency[efficiency<=0.]       = .01
-        efficiency[efficiency>1.]        = 1.
-        efficiency[np.isnan(efficiency)] = .01
-        
-        # Mechanical Power
-        mech_power = omega*torque
-        
-        # Electrical Power
-        elec_power = mech_power/efficiency
-        
-        # Pack the outputs
-        self.outputs.efficiency = efficiency
-        self.outputs.power_in   = elec_power
-        
-        return elec_power
-=======
-        return i, etam
->>>>>>> 93ef42ae
+        return i, etam