## @ingroup Input_Output-OpenVSP
# vsp_propeller.py

# Created:  Sep 2021, R. Erhard
# Modified: 

# ----------------------------------------------------------------------
#  Imports
# ---------------------------------------------------------------------- 
import SUAVE
from SUAVE.Core import Units , Data 
import numpy as np
import scipy as sp
import string 
from SUAVE.Methods.Geometry.Two_Dimensional.Cross_Section.Airfoil.import_airfoil_geometry\
     import import_airfoil_geometry
try:
    import vsp as vsp
except ImportError:
    # This allows SUAVE to build without OpenVSP
    pass 

# This enforces lowercase names
chars = string.punctuation + string.whitespace
t_table = str.maketrans( chars          + string.ascii_uppercase , 
                         '_'*len(chars) + string.ascii_lowercase )

# ----------------------------------------------------------------------
#  vsp read prop
# ----------------------------------------------------------------------

## @ingroup Input_Output-OpenVSP
def read_vsp_propeller(prop_id, units_type='SI',write_airfoil_file=True):
    """This reads an OpenVSP propeller geometry and writes it into a SUAVE propeller format.

    Assumptions:
    1. Written for OpenVSP 3.24.0

    Source:
    N/A

    Inputs:
    1. VSP 10-digit geom ID for prop.
    2. units_type set to 'SI' (default) or 'Imperial'.
    3. write_airfoil_file set to True (default) or False
    4. number_of_radial_stations is the radial discretization used to extract the propeller design from OpenVSP

    Outputs:
    Writes SUAVE propeller/rotor object, with these geometries, from VSP:
    	prop.
    		origin                                  [m] in all three dimensions
    		orientation				[deg] in all three dimensions
    		number_of_blades			[-]
    		tip_radius				[m]
    		hub_radius				[m]
    		twist_distribution			[deg]
    		chord_distribution			[m]
    		radius_distribution			[m]
    		sweep_distribution			[deg]
    		mid_chord_alignment			[m]
    		max_thickness_distribution		[m]
    		thickness_to_chord			[-]
    		blade_solidity				[-]
    		rotation			        [-]  
    		thickness_to_chord                      [-] 
                beta34                                  [radians]
                pre_cone                                [radians]
                rake                                    [radians]
                skew                                    [radians]
                axial                                   [radians]
                tangential                              [radians]
    		dihedral                                [radians]
    		symmetric                               <boolean>
    		tag                                     <string>
    		Segments.
    		  tag                                   <string>
    		  twist                                 [radians]
    		  percent_span_location                 [-]  .1 is 10%
    		  root_chord_percent                    [-]  .1 is 10%
    		  dihedral_outboard                     [radians]
    		  sweeps.quarter_chord                  [radians]
    		  thickness_to_chord                    [-]
    		  airfoil                               <NACA 4-series, 6 series, or airfoil file>

    Properties Used:
    N/A
    """


    # Check if this is a propeller or a lift rotor
    # Check if the thrust angle	is > 70 deg in pitch
    if vsp.GetParmVal( prop_id,'Y_Rotation','XForm') >= 70:
        # Assume lift rotor
        prop 	= SUAVE.Components.Energy.Converters.Lift_Rotor()
    else:
        # Instantiate a propeller
        prop 	= SUAVE.Components.Energy.Converters.Propeller()

    # Set the units
    if units_type == 'SI':
        units_factor = Units.meter * 1.
    elif units_type == 'imperial':
        units_factor = Units.foot * 1.
    elif units_type == 'inches':
        units_factor = Units.inch * 1.

    # Apply a tag to the prop
    if vsp.GetGeomName(prop_id):
        tag = vsp.GetGeomName(prop_id)
        tag = tag.translate(t_table)
        prop.tag = tag
    else: 
        prop.tag = 'propgeom'

    
    scaling           = vsp.GetParmVal(prop_id, 'Scale', 'XForm')  
    units_factor      = units_factor*scaling
        
    # Propeller location (absolute)
    prop.origin 	= [[0.0,0.0,0.0]]
    prop.origin[0][0] 	= vsp.GetParmVal(prop_id, 'X_Location', 'XForm') * units_factor
    prop.origin[0][1] 	= vsp.GetParmVal(prop_id, 'Y_Location', 'XForm') * units_factor
    prop.origin[0][2] 	= vsp.GetParmVal(prop_id, 'Z_Location', 'XForm') * units_factor

    # Propeller orientation
    prop.orientation_euler_angles 	= [0.0,0.0,0.0]
    prop.orientation_euler_angles[0] 	= vsp.GetParmVal(prop_id, 'X_Rotation', 'XForm') * Units.degrees
    prop.orientation_euler_angles[1] 	= vsp.GetParmVal(prop_id, 'Y_Rotation', 'XForm') * Units.degrees
    prop.orientation_euler_angles[2] 	= vsp.GetParmVal(prop_id, 'Z_Rotation', 'XForm') * Units.degrees

    # Get the propeller parameter IDs
    parm_id    = vsp.GetGeomParmIDs(prop_id)
    parm_names = []
    for i in range(len(parm_id)):
        parm_name = vsp.GetParmName(parm_id[i])
        parm_names.append(parm_name)

    # Run the vsp Blade Element analysis
    vsp.SetStringAnalysisInput( "BladeElement" , "PropID" , (prop_id,) )
    rid = vsp.ExecAnalysis( "BladeElement" )
    Nc  = len(vsp.GetDoubleResults(rid,"YSection_000"))

    prop.vtk_airfoil_points           = 2*Nc
    prop.CLi                          = vsp.GetParmVal(parm_id[parm_names.index('CLi')])
    prop.blade_solidity               = vsp.GetParmVal(parm_id[parm_names.index('Solidity')])
    prop.number_of_blades             = int(vsp.GetParmVal(parm_id[parm_names.index('NumBlade')]))

    prop.tip_radius                   = vsp.GetDoubleResults(rid, "Diameter" )[0] / 2 * units_factor
    prop.radius_distribution          = np.array(vsp.GetDoubleResults(rid, "Radius" )) * prop.tip_radius
<<<<<<< HEAD
    prop.radius_distribution[-1]      = 0.99 * prop.tip_radius # BEMT requires max nondimensional radius to be less than 1.0
    if prop.radius_distribution[0] == 0.:
        start = 1
        prop.radius_distribution = prop.radius_distribution[start:]
    else:
        start = 0
=======
    prop.radius_distribution[-1]      = 0.99 * prop.tip_radius # BEVW requires max nondimensional radius to be less than 1.0
>>>>>>> 8cd11c12
    prop.hub_radius                   = prop.radius_distribution[0]

    prop.chord_distribution           = np.array(vsp.GetDoubleResults(rid, "Chord" ))[start:]  * prop.tip_radius # vsp gives c/R
    prop.twist_distribution           = np.array(vsp.GetDoubleResults(rid, "Twist" ))[start:]  * Units.degrees
    prop.sweep_distribution           = np.array(vsp.GetDoubleResults(rid, "Sweep" ))[start:]
    prop.mid_chord_alignment          = np.tan(prop.sweep_distribution*Units.degrees)  * prop.radius_distribution
    prop.thickness_to_chord           = np.array(vsp.GetDoubleResults(rid, "Thick" ))[start:]
    prop.max_thickness_distribution   = prop.thickness_to_chord*prop.chord_distribution * units_factor
    prop.Cl_distribution              = np.array(vsp.GetDoubleResults(rid, "CLi" ))[start:] 

    # Extra data from VSP BEM for future use in BEVW
    prop.beta34                       = vsp.GetDoubleResults(rid, "Beta34" )[0]  # pitch at 3/4 radius
    prop.pre_cone                     = vsp.GetDoubleResults(rid, "Pre_Cone")[0]
    prop.rake                         = np.array(vsp.GetDoubleResults(rid, "Rake"))[start:]
    prop.skew                         = np.array(vsp.GetDoubleResults(rid, "Skew"))[start:]
    prop.axial                        = np.array(vsp.GetDoubleResults(rid, "Axial"))[start:]
    prop.tangential                   = np.array(vsp.GetDoubleResults(rid, "Tangential"))[start:]

    # Set prop rotation
    prop.rotation = 1

    # ---------------------------------------------
    # Rotor Airfoil
    # ---------------------------------------------
    if write_airfoil_file:
        print("Airfoil write not yet implemented. Defaulting to NACA 4412 airfoil for propeller cross section.") 

    return prop 
 
## @ingroup Input_Output-OpenVSP
def write_vsp_propeller_bem(vsp_bem_filename,propeller):
    """   This functions writes a .bem file for OpenVSP
    Assumptions:
        None

    Source:
        None
    Inputs:
        OpenVSP .bem filename
        SUAVE Propeller Data Structure 
    Outputs:
        OpenVSP .bem file 
    Properties Used:
        N/A
    """   
    vsp_bem = open(vsp_bem_filename,'w') 
    with open(vsp_bem_filename,'w') as vsp_bem:
        make_header_text(vsp_bem, propeller)

        make_section_text(vsp_bem,propeller)

        make_airfoil_text(vsp_bem,propeller)  

    # Now import this prop
    vsp.ImportFile(vsp_bem_filename,vsp.IMPORT_BEM,'')

    return



## @ingroup Input_Output-OpenVSP
def make_header_text(vsp_bem,prop):  
    """This function writes the header of the OpenVSP .bem file
    Assumptions:
        None

    Source:
        None
    Inputs:
        vsp_bem - OpenVSP .bem file 
        prop    - SUAVE propeller data structure 

    Outputs:
        NA                
    Properties Used:
        N/A
    """      
    header_base = \
'''...{0}... 
Num_Sections: {1}
Num_Blade: {2}
Diameter: {3}
Beta 3/4 (deg): {4}
Feather (deg): 0.00000000
Pre_Cone (deg): 0.00000000
Center: {5}, {6}, {7}
Normal: {8}, {9}, {10}
''' 
    # Unpack inputs 
    name      = prop.tag
    N         = len(prop.radius_distribution)
    B         = int(prop.number_of_blades)
    D         = np.round(prop.tip_radius*2,5)
    beta      = np.round(prop.twist_distribution/Units.degrees,5)
    X         = np.round(prop.origin[0][0],5)
    Y         = np.round(prop.origin[0][1],5)    
    Z         = np.round(prop.origin[0][2],5)    
    rotations = np.dot(prop.body_to_prop_vel(),np.array([-1,0,0])) # The sign is because props point opposite flow
    Xn        = np.round(rotations[0],5)
    Yn        = np.round(rotations[1],5)
    Zn        = np.round(rotations[2],5)

    beta_3_4  = np.interp(prop.tip_radius*0.75,prop.radius_distribution,beta)

    # Insert inputs into the template
    header_text = header_base.format(name,N,B,D,beta_3_4,X,Y,Z,Xn,Yn,Zn) 
    vsp_bem.write(header_text)    

    return   

## @ingroup Input_Output-OpenVSP
def make_section_text(vsp_bem,prop):
    """This function writes the sectional information of the propeller 
    Assumptions:
        None

    Source:
        None
    Inputs:
        vsp_bem - OpenVSP .bem file 
        prop    - SUAVE propeller data structure 

    Outputs:
        NA                                                
    Properties Used:
        N/A
    """  
    header = \
        '''Radius/R, Chord/R, Twist (deg), Rake/R, Skew/R, Sweep, t/c, CLi, Axial, Tangential\n''' 

    N          = len(prop.radius_distribution)
    r_R        = np.zeros(N)
    c_R        = np.zeros(N) 
    r_R        = prop.radius_distribution/prop.tip_radius
    c_R        = prop.chord_distribution/prop.tip_radius
    beta_deg   = prop.twist_distribution/Units.degrees 
    Rake_R     = np.zeros(N)
    Skew_R     = np.zeros(N)
    Sweep      = np.arctan(prop.mid_chord_alignment/prop.radius_distribution)
    t_c        = prop.thickness_to_chord
    CLi        = np.ones(N)*prop.design_Cl
    Axial      = np.zeros(N)
    Tangential = np.zeros(N)

    # Write propeller station imformation
    vsp_bem.write(header)       
    for i in range(N):
        section_text = format(r_R[i], '.7f')+ ", " + format(c_R[i], '.7f')+ ", " + format(beta_deg[i], '.7f')+ ", " +\
            format( Rake_R[i], '.7f')+ ", " + format(Skew_R[i], '.7f')+ ", " + format(Sweep[i], '.7f')+ ", " +\
            format(t_c[i], '.7f')+ ", " + format(CLi[i], '.7f') + ", "+ format(Axial[i], '.7f') + ", " +\
            format(Tangential[i], '.7f') + "\n"  
        vsp_bem.write(section_text)      

    return   

## @ingroup Input_Output-OpenVSP
def make_airfoil_text(vsp_bem,prop):   
    """This function writes the airfoil geometry into the vsp file
    Assumptions:
        None

    Source:
        None
    Inputs:
        vsp_bem - OpenVSP .bem file 
        prop    - SUAVE propeller data structure 

    Outputs:
        NA                
    Properties Used:
        N/A
    """ 

    N             = len(prop.radius_distribution)  
    airfoil_data  = import_airfoil_geometry(prop.airfoil_geometry)
    a_sec         = prop.airfoil_polar_stations
    for i in range(N):
        airfoil_station_header = '\nSection ' + str(i) + ' X, Y\n'  
        vsp_bem.write(airfoil_station_header)   

        airfoil_x     = airfoil_data.x_coordinates[int(a_sec[i])] 
        airfoil_y     = airfoil_data.y_coordinates[int(a_sec[i])] 

        for j in range(len(airfoil_x)): 
            section_text = format(airfoil_x[j], '.7f')+ ", " + format(airfoil_y[j], '.7f') + "\n"  
            vsp_bem.write(section_text)      
    return <|MERGE_RESOLUTION|>--- conflicted
+++ resolved
@@ -147,16 +147,14 @@
 
     prop.tip_radius                   = vsp.GetDoubleResults(rid, "Diameter" )[0] / 2 * units_factor
     prop.radius_distribution          = np.array(vsp.GetDoubleResults(rid, "Radius" )) * prop.tip_radius
-<<<<<<< HEAD
+
     prop.radius_distribution[-1]      = 0.99 * prop.tip_radius # BEMT requires max nondimensional radius to be less than 1.0
     if prop.radius_distribution[0] == 0.:
         start = 1
         prop.radius_distribution = prop.radius_distribution[start:]
     else:
         start = 0
-=======
-    prop.radius_distribution[-1]      = 0.99 * prop.tip_radius # BEVW requires max nondimensional radius to be less than 1.0
->>>>>>> 8cd11c12
+
     prop.hub_radius                   = prop.radius_distribution[0]
 
     prop.chord_distribution           = np.array(vsp.GetDoubleResults(rid, "Chord" ))[start:]  * prop.tip_radius # vsp gives c/R
