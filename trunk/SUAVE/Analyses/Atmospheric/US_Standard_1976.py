## @ingroup Analyses-Atmospheric
# US_Standard_1976.py
#
# Created: 
# Modified: Feb 2016, Andrew Wendorff
#           Jan 2018, W. Maier

# ----------------------------------------------------------------------
#  Imports
# ----------------------------------------------------------------------

import numpy as np
from warnings import warn

import SUAVE

from SUAVE.Analyses.Atmospheric import Atmospheric

from SUAVE.Attributes.Gases import Air
from SUAVE.Attributes.Planets import Earth

from SUAVE.Analyses.Mission.Segments.Conditions import Conditions

from SUAVE.Core import Units
from SUAVE.Core.Arrays import atleast_2d_col


# ----------------------------------------------------------------------
#  Classes
# ----------------------------------------------------------------------

## @ingroup Analyses-Atmospheric
class US_Standard_1976(Atmospheric):

    """ Implements the U.S. Standard Atmosphere (1976 version)
        
    Assumptions:
    None
    
    Source:
    U.S. Standard Atmosphere, 1976, U.S. Government Printing Office, Washington, D.C., 1976
    """
    
    def __defaults__(self):
        """This sets the default values for the analysis to function.

        Assumptions:
        None

        Source:
        N/A

        Inputs:
        None

        Output:
        None

        Properties Used:
        None
        """     
        
        atmo_data = SUAVE.Attributes.Atmospheres.Earth.US_Standard_1976()
        self.update(atmo_data)        
    
    def compute_values(self,altitude,temperature_deviation=0.0,var_gamma=False):

        """Computes atmospheric values.

        Assumptions:
        US 1976 Standard Atmosphere

        Source:
        U.S. Standard Atmosphere, 1976, U.S. Government Printing Office, Washington, D.C., 1976

        Inputs:
        altitude                                 [m]
        temperature_deviation                    [K]

        Output:
        atmo_data.
          pressure                               [Pa]
          temperature                            [K]
          speed_of_sound                         [m/s]
          dynamic_viscosity                      [kg/(m*s)]

        Properties Used:
        self.
          fluid_properties.gas_specific_constant [J/(kg*K)]
          planet.sea_level_gravity               [m/s^2]
          planet.mean_radius                     [m]
          breaks.
            altitude                             [m]
            temperature                          [K]
            pressure                             [Pa]
        """

        # unpack
        zs        = altitude
        gas       = self.fluid_properties
        planet    = self.planet
        grav      = self.planet.sea_level_gravity        
        Rad       = self.planet.mean_radius
        R         = gas.gas_specific_constant
        delta_isa = temperature_deviation
        
        # check properties
        if not gas == Air():
            warn('US Standard Atmosphere not using Air fluid properties')
        if not planet == Earth():
            warn('US Standard Atmosphere not using Earth planet properties')          
        
        # convert input if necessary
        zs = atleast_2d_col(zs)

        # get model altitude bounds
        zmin = self.breaks.altitude[0]
        zmax = self.breaks.altitude[-1]   
        
        # convert geometric to geopotential altitude
        zs = zs/(1 + zs/Rad)
        
        # check ranges
        if np.amin(zs) < zmin:
            print "Warning: altitude requested below minimum for this atmospheric model; returning values for h = -2.0 km"
            zs[zs < zmin] = zmin
        if np.amax(zs) > zmax:
            print "Warning: altitude requested above maximum for this atmospheric model; returning values for h = 86.0 km"   
            zs[zs > zmax] = zmax        

        # initialize return data
        zeros = np.zeros_like(zs)
        p     = zeros * 0.0
        T     = zeros * 0.0
        rho   = zeros * 0.0
        a     = zeros * 0.0
        mu    = zeros * 0.0
        z0    = zeros * 0.0
        T0    = zeros * 0.0
        p0    = zeros * 0.0
        alpha = zeros * 0.0
        
        # populate the altitude breaks
        # this uses >= and <= to capture both edges and because values should be the same at the edges
        for i in xrange( len(self.breaks.altitude)-1 ): 
            i_inside = (zs >= self.breaks.altitude[i]) & (zs <= self.breaks.altitude[i+1])
            z0[ i_inside ]    = self.breaks.altitude[i]
            T0[ i_inside ]    = self.breaks.temperature[i]
            p0[ i_inside ]    = self.breaks.pressure[i]
            alpha[ i_inside ] = -(self.breaks.temperature[i+1] - self.breaks.temperature[i])/ \
                                 (self.breaks.altitude[i+1]    - self.breaks.altitude[i])
        
        # interpolate the breaks
        dz = zs-z0
        i_isoth = (alpha == 0.)
        i_adiab = (alpha != 0.)
        p[i_isoth] = p0[i_isoth] * np.exp(-1.*dz[i_isoth]*grav/(R*T0[i_isoth]))
        p[i_adiab] = p0[i_adiab] * ( (1.-alpha[i_adiab]*dz[i_adiab]/T0[i_adiab]) **(1.*grav/(alpha[i_adiab]*R)) )
        
        T   = T0 - dz*alpha + delta_isa
        rho = gas.compute_density(T,p)
<<<<<<< HEAD
        a   = gas.compute_speed_of_sound(T)
=======
        a   = gas.compute_speed_of_sound(T,p,var_gamma)
>>>>>>> 8bbc8f91
        mu  = gas.compute_absolute_viscosity(T)
                
        atmo_data = Conditions()
        atmo_data.expand_rows(zs.shape[0])
        atmo_data.pressure          = p
        atmo_data.temperature       = T
        atmo_data.density           = rho
        atmo_data.speed_of_sound    = a
        atmo_data.dynamic_viscosity = mu
        
        return atmo_data


# ----------------------------------------------------------------------
#   Module Tests
# ----------------------------------------------------------------------
if __name__ == '__main__':
    
    import pylab as plt
    
    h = np.linspace(-1.,60.,200) * Units.km
    delta_isa = 0.
    h = 5000.
    atmosphere = US_Standard_1976()
    
    data = atmosphere.compute_values(h,delta_isa)
    p   = data.pressure
    T   = data.temperature
    rho = data.density
    a   = data.speed_of_sound
    mu = data.dynamic_viscosity
    
    print data
    <|MERGE_RESOLUTION|>--- conflicted
+++ resolved
@@ -159,11 +159,7 @@
         
         T   = T0 - dz*alpha + delta_isa
         rho = gas.compute_density(T,p)
-<<<<<<< HEAD
-        a   = gas.compute_speed_of_sound(T)
-=======
         a   = gas.compute_speed_of_sound(T,p,var_gamma)
->>>>>>> 8bbc8f91
         mu  = gas.compute_absolute_viscosity(T)
                 
         atmo_data = Conditions()
