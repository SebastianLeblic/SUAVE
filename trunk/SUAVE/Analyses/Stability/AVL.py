--- conflicted
+++ resolved
@@ -441,27 +441,12 @@
 
 
         for jj in range(len(AoA_points)):
-<<<<<<< HEAD
             for ii in range(len(mach_points)):
                 CM_sur[ii,jj]    = cm_surrogate.predict(np.array([AoA_mesh[ii,jj],mach_mesh[ii,jj]]))
                 Cm_a_sur[ii,jj]  = cm_alpha_surrogate.predict(np.array([AoA_mesh[ii,jj],mach_mesh[ii,jj]]))
                 Cn_b_sur[ii,jj]  = cn_beta_surrogate.predict(np.array([AoA_mesh[ii,jj],mach_mesh[ii,jj]]))
                 NP_sur[ii,jj]    = neutral_point_surrogate.predict(np.array([AoA_mesh[ii,jj],mach_mesh[ii,jj]]))
-=======
-            for ii in range(len(mach_points)):              
-                CM_sur[ii,jj]    = cm_surrogate.predict([np.array([AoA_mesh[ii,jj],mach_mesh[ii,jj]])])
-                Cm_a_sur[ii,jj]  = cm_alpha_surrogate.predict([np.array([AoA_mesh[ii,jj],mach_mesh[ii,jj]])])
-                Cn_b_sur[ii,jj]  = cn_beta_surrogate.predict([np.array([AoA_mesh[ii,jj],mach_mesh[ii,jj]])])
-                NP_sur[ii,jj]    = neutral_point_surrogate.predict([np.array([AoA_mesh[ii,jj],mach_mesh[ii,jj]])]) # sklearn update fix                
-
-        fig = plt.figure('Coefficient of Moment Surrogate Plot')    
-        plt_handle = plt.contourf(AoA_mesh/Units.deg,mach_mesh,CM_sur,levels=None)
-        cbar = plt.colorbar()
-        plt.scatter(xy[:,0]/Units.deg,xy[:,1])
-        plt.xlabel('Angle of Attack (deg)')
-        plt.ylabel('Mach Number')
-        cbar.ax.set_ylabel('Coefficient of Moment')  
->>>>>>> 69554766
+
         return
 
 
